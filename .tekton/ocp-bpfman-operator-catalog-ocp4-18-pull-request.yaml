apiVersion: tekton.dev/v1
kind: PipelineRun
metadata:
  annotations:
    build.appstudio.openshift.io/repo: https://github.com/openshift/bpfman-operator?rev={{revision}}
    build.appstudio.redhat.com/commit_sha: '{{revision}}'
    build.appstudio.redhat.com/pull_request_number: '{{pull_request_number}}'
    build.appstudio.redhat.com/target_branch: '{{target_branch}}'
    pipelinesascode.tekton.dev/max-keep-runs: "3"
    pipelinesascode.tekton.dev/on-cel-expression: event == "pull_request" && target_branch == "main" &&
      (".tekton/ocp-bpfman-operator-catalog-ocp4-18-pull-request.yaml".pathChanged() ||
      "Containerfile.catalog.openshift-4.18".pathChanged() ||
      "rpms.in.yaml".pathChanged() ||
      "catalog/***".pathChanged())
  creationTimestamp: null
  labels:
    appstudio.openshift.io/application: fbc-4-18
    appstudio.openshift.io/component: ocp-bpfman-operator-catalog-ocp4-18
    pipelines.appstudio.openshift.io/type: build
  name: bpfman-operator-catalog-ocp4-18-on-pull-request
  namespace: ocp-bpfman-tenant
spec:
  params:
  - name: build-source-image
    value: "true"
  - name: prefetch-input
    value: '{"packages": [{"type": "rpm"}]}'
  - name: git-url
    value: '{{source_url}}'
  - name: revision
    value: '{{revision}}'
  - name: output-image
    value: quay.io/redhat-user-workloads/ocp-bpfman-tenant/ocp-bpfman-operator-catalog-ocp4-18:on-pr-{{revision}}
  - name: image-expires-after
    value: 5d
  - name: dockerfile
    value: Containerfile.catalog.openshift-4.18
  pipelineSpec:
    finally:
    - name: show-sbom
      params:
      - name: IMAGE_URL
        value: $(tasks.build-image-index.results.IMAGE_URL)
      taskRef:
        params:
        - name: name
          value: show-sbom
        - name: bundle
          value: quay.io/konflux-ci/tekton-catalog/task-show-sbom:0.1@sha256:945a7c9066d3e0a95d3fddb7e8a6992e4d632a2a75d8f3a9bd2ff2fef0ec9aa0
        - name: kind
          value: task
        resolver: bundles
    - name: show-summary
      params:
      - name: pipelinerun-name
        value: $(context.pipelineRun.name)
      - name: git-url
        value: $(tasks.clone-repository.results.url)?rev=$(tasks.clone-repository.results.commit)
      - name: image-url
        value: $(params.output-image)
      - name: build-task-status
        value: $(tasks.build-image-index.status)
      taskRef:
        params:
        - name: name
          value: summary
        - name: bundle
          value: quay.io/konflux-ci/tekton-catalog/task-summary:0.2@sha256:870d9a04d9784840a90b7bf6817cd0d0c4edfcda04b1ba1868cae625a3c3bfcc
        - name: kind
          value: task
        resolver: bundles
      workspaces:
      - name: workspace
        workspace: workspace
    params:
    - description: Source Repository URL
      name: git-url
      type: string
    - default: ""
      description: Revision of the Source Repository
      name: revision
      type: string
    - description: Fully Qualified Output Image
      name: output-image
      type: string
    - default: .
      description: Path to the source code of an application's component from where
        to build image.
      name: path-context
      type: string
    - default: Dockerfile
      description: Path to the Dockerfile inside the context specified by parameter
        path-context
      name: dockerfile
      type: string
    - default: "false"
      description: Force rebuild image
      name: rebuild
      type: string
    - default: "false"
      description: Skip checks against built image
      name: skip-checks
      type: string
    - default: "false"
      description: Execute the build with network isolation
      name: hermetic
      type: string
    - description: Build dependencies to be prefetched by Cachi2
      name: prefetch-input
      type: string
    - default: "true"
      description: Enable dev-package-managers in prefetch task
      name: prefetch-dev-package-managers-enabled
      type: string
    - default: ""
      description: Image tag expiration time, time values could be something like
        1h, 2d, 3w for hours, days, and weeks, respectively.
      name: image-expires-after
    - default: "false"
      description: Build a source image.
      name: build-source-image
      type: string
    - default: "false"
      description: Add built image into an OCI image index
      name: build-image-index
      type: string
    results:
    - description: ""
      name: IMAGE_URL
      value: $(tasks.build-image-index.results.IMAGE_URL)
    - description: ""
      name: IMAGE_DIGEST
      value: $(tasks.build-image-index.results.IMAGE_DIGEST)
    - description: ""
      name: CHAINS-GIT_URL
      value: $(tasks.clone-repository.results.url)
    - description: ""
      name: CHAINS-GIT_COMMIT
      value: $(tasks.clone-repository.results.commit)
    tasks:
    - name: init
      params:
      - name: image-url
        value: $(params.output-image)
      - name: rebuild
        value: $(params.rebuild)
      - name: skip-checks
        value: $(params.skip-checks)
      taskRef:
        params:
        - name: name
          value: init
        - name: bundle
          value: quay.io/konflux-ci/tekton-catalog/task-init:0.2@sha256:60063fefe88e111d129cb59caff97c912722927c8a0f750253553d4c527a2396
        - name: kind
          value: task
        resolver: bundles
    - name: clone-repository
      params:
      - name: url
        value: $(params.git-url)
      - name: revision
        value: $(params.revision)
      runAfter:
      - init
      taskRef:
        params:
        - name: name
          value: git-clone
        - name: bundle
<<<<<<< HEAD
          value: quay.io/konflux-ci/tekton-catalog/task-git-clone-oci-ta:0.1@sha256:8ab0c7a7ac4a4c59740a24304e17cc64fe8745376d19396c4660fc0e1a957a1b
=======
          value: quay.io/konflux-ci/tekton-catalog/task-git-clone:0.1@sha256:d091a9e19567a4cbdc5acd57903c71ba71dc51d749a4ba7477e689608851e981
>>>>>>> d2b9638e
        - name: kind
          value: task
        resolver: bundles
      when:
      - input: $(tasks.init.results.build)
        operator: in
        values:
        - "true"
      workspaces:
      - name: output
        workspace: workspace
      - name: basic-auth
        workspace: git-auth
    - name: prefetch-dependencies
      params:
      - name: input
        value: $(params.prefetch-input)
      - name: dev-package-managers
        value: $(params.prefetch-dev-package-managers-enabled)
      runAfter:
      - clone-repository
      taskRef:
        params:
        - name: name
          value: prefetch-dependencies
        - name: bundle
<<<<<<< HEAD
          value: quay.io/konflux-ci/tekton-catalog/task-prefetch-dependencies-oci-ta:0.1@sha256:3e51d7c477ba00bd0c7de2d8f89269131646d2582e631b9aee91fb4b022d4555
=======
          value: quay.io/konflux-ci/tekton-catalog/task-prefetch-dependencies:0.1@sha256:53fc6d82b06534878e509f3e37f05b818f38fba01729dd1fbee6f97a9562c1ed
>>>>>>> d2b9638e
        - name: kind
          value: task
        resolver: bundles
      when:
      - input: $(params.prefetch-input)
        operator: notin
        values:
        - ""
      workspaces:
      - name: source
        workspace: workspace
      - name: git-basic-auth
        workspace: git-auth
      - name: netrc
        workspace: netrc
    - name: build-container
      params:
      - name: IMAGE
        value: $(params.output-image)
      - name: DOCKERFILE
        value: $(params.dockerfile)
      - name: CONTEXT
        value: $(params.path-context)
      - name: HERMETIC
        value: "true"
      - name: IMAGE_EXPIRES_AFTER
        value: $(params.image-expires-after)
      - name: COMMIT_SHA
        value: $(tasks.clone-repository.results.commit)
      runAfter:
      - prefetch-dependencies
      taskRef:
        params:
        - name: name
          value: buildah
        - name: bundle
<<<<<<< HEAD
          value: quay.io/konflux-ci/tekton-catalog/task-buildah-oci-ta:0.2@sha256:33cc4005cb06a865676d523fa92a0312466c688fc4c98993700e42f2034efc75
=======
          value: quay.io/konflux-ci/tekton-catalog/task-buildah:0.2@sha256:a43226b3d578d4ca3e77c7662a4834f1b071ed870323432fd0c4c48049caeda5
>>>>>>> d2b9638e
        - name: kind
          value: task
        resolver: bundles
      when:
      - input: $(tasks.init.results.build)
        operator: in
        values:
        - "true"
      workspaces:
      - name: source
        workspace: workspace
    - name: build-image-index
      params:
      - name: IMAGE
        value: $(params.output-image)
      - name: COMMIT_SHA
        value: $(tasks.clone-repository.results.commit)
      - name: IMAGE_EXPIRES_AFTER
        value: $(params.image-expires-after)
      - name: ALWAYS_BUILD_INDEX
        value: $(params.build-image-index)
      - name: IMAGES
        value:
        - $(tasks.build-container.results.IMAGE_URL)@$(tasks.build-container.results.IMAGE_DIGEST)
      runAfter:
      - build-container
      taskRef:
        params:
        - name: name
          value: build-image-index
        - name: bundle
          value: quay.io/konflux-ci/tekton-catalog/task-build-image-index:0.1@sha256:37328a4b2fc686435531ba423c26c2051822a4e70b06088c4d8eaf0e8fa6d65b
        - name: kind
          value: task
        resolver: bundles
      when:
      - input: $(tasks.init.results.build)
        operator: in
        values:
        - "true"
<<<<<<< HEAD
    - name: build-source-image
      params:
      - name: BINARY_IMAGE
        value: $(params.output-image)
      - name: SOURCE_ARTIFACT
        value: $(tasks.prefetch-dependencies.results.SOURCE_ARTIFACT)
      - name: CACHI2_ARTIFACT
        value: $(tasks.prefetch-dependencies.results.CACHI2_ARTIFACT)
      runAfter:
      - build-image-index
      taskRef:
        params:
        - name: name
          value: source-build-oci-ta
        - name: bundle
          value: quay.io/konflux-ci/tekton-catalog/task-source-build-oci-ta:0.1@sha256:26278e5373a726594975a9ec2f177a67e3674bbf905d7d317b9ea60ca7993978
        - name: kind
          value: task
        resolver: bundles
      when:
      - input: $(tasks.init.results.build)
        operator: in
        values:
        - "true"
      - input: $(params.build-source-image)
        operator: in
        values:
        - "true"
=======
>>>>>>> d2b9638e
    - name: deprecated-base-image-check
      params:
      - name: IMAGE_URL
        value: $(tasks.build-image-index.results.IMAGE_URL)
      - name: IMAGE_DIGEST
        value: $(tasks.build-image-index.results.IMAGE_DIGEST)
      runAfter:
      - build-image-index
      taskRef:
        params:
        - name: name
          value: deprecated-image-check
        - name: bundle
          value: quay.io/konflux-ci/tekton-catalog/task-deprecated-image-check:0.4@sha256:f8efb0b22692fad908a1a75f8d5c0b6ed3b0bcd2a9853577e7be275e5bac1bb8
        - name: kind
          value: task
        resolver: bundles
      when:
      - input: $(params.skip-checks)
        operator: in
        values:
        - "false"
    - name: apply-tags
      params:
      - name: IMAGE
        value: $(tasks.build-image-index.results.IMAGE_URL)
      runAfter:
      - build-image-index
      taskRef:
        params:
        - name: name
          value: apply-tags
        - name: bundle
<<<<<<< HEAD
          value: quay.io/konflux-ci/tekton-catalog/task-clair-scan:0.2@sha256:e428b37d253621365ffb24d4053e5f3141988ae6a30fce1c8ba73b7211396eb0
=======
          value: quay.io/konflux-ci/tekton-catalog/task-apply-tags:0.1@sha256:0767c115d4ba4854d106c9cdfabdc1f1298bc2742a3fea4fefbac4b9c5873d6e
>>>>>>> d2b9638e
        - name: kind
          value: task
        resolver: bundles
    - name: inspect-image
      params:
<<<<<<< HEAD
      - name: image-url
        value: $(tasks.build-image-index.results.IMAGE_URL)
      runAfter:
      - build-image-index
      taskRef:
        params:
        - name: name
          value: ecosystem-cert-preflight-checks
        - name: bundle
          value: quay.io/konflux-ci/tekton-catalog/task-ecosystem-cert-preflight-checks:0.1@sha256:df8a25a3431a70544172ed4844f9d0c6229d39130633960729f825a031a7dea9
        - name: kind
          value: task
        resolver: bundles
      when:
      - input: $(params.skip-checks)
        operator: in
        values:
        - "false"
    - name: sast-snyk-check
      params:
      - name: image-digest
        value: $(tasks.build-image-index.results.IMAGE_DIGEST)
      - name: image-url
        value: $(tasks.build-image-index.results.IMAGE_URL)
      - name: SOURCE_ARTIFACT
        value: $(tasks.prefetch-dependencies.results.SOURCE_ARTIFACT)
      - name: CACHI2_ARTIFACT
        value: $(tasks.prefetch-dependencies.results.CACHI2_ARTIFACT)
      runAfter:
      - build-image-index
      taskRef:
        params:
        - name: name
          value: sast-snyk-check-oci-ta
        - name: bundle
          value: quay.io/konflux-ci/tekton-catalog/task-sast-snyk-check-oci-ta:0.3@sha256:6d232347739a0366dcfc4e40afbcb5d1937dd3fea8952afb1bd6a4b0c5d1c1f5
        - name: kind
          value: task
        resolver: bundles
      when:
      - input: $(params.skip-checks)
        operator: in
        values:
        - "false"
    - name: clamav-scan
      params:
      - name: image-digest
=======
      - name: IMAGE_URL
        value: $(tasks.build-image-index.results.IMAGE_URL)
      - name: IMAGE_DIGEST
>>>>>>> d2b9638e
        value: $(tasks.build-image-index.results.IMAGE_DIGEST)
      runAfter:
      - build-image-index
      taskRef:
        params:
        - name: name
          value: inspect-image
        - name: bundle
<<<<<<< HEAD
          value: quay.io/konflux-ci/tekton-catalog/task-clamav-scan:0.2@sha256:d78221853f7ff2befc6669dd0eeb91e6611ae84ac7754150ea0f071d92ff41cb
        - name: kind
          value: task
        resolver: bundles
      when:
      - input: $(params.skip-checks)
        operator: in
        values:
        - "false"
    - name: sast-coverity-check
      params:
      - name: image-digest
        value: $(tasks.build-image-index.results.IMAGE_DIGEST)
      - name: image-url
        value: $(tasks.build-image-index.results.IMAGE_URL)
      - name: SOURCE_ARTIFACT
        value: $(tasks.prefetch-dependencies.results.SOURCE_ARTIFACT)
      - name: CACHI2_ARTIFACT
        value: $(tasks.prefetch-dependencies.results.CACHI2_ARTIFACT)
      runAfter:
      - coverity-availability-check
      taskRef:
        params:
        - name: name
          value: sast-coverity-check-oci-ta
        - name: bundle
          value: quay.io/konflux-ci/tekton-catalog/task-sast-coverity-check-oci-ta:0.1@sha256:a2a504ffd550e8029034fd737e237e194c13e1b593c8e37402218408e5d632df
        - name: kind
          value: task
        resolver: bundles
      when:
      - input: $(params.skip-checks)
        operator: in
        values:
        - "false"
      - input: $(tasks.coverity-availability-check.results.STATUS)
        operator: in
        values:
        - success
    - name: coverity-availability-check
      params:
      - name: image-digest
        value: $(tasks.build-image-index.results.IMAGE_DIGEST)
      - name: image-url
        value: $(tasks.build-image-index.results.IMAGE_URL)
      - name: SOURCE_ARTIFACT
        value: $(tasks.prefetch-dependencies.results.SOURCE_ARTIFACT)
      - name: CACHI2_ARTIFACT
        value: $(tasks.prefetch-dependencies.results.CACHI2_ARTIFACT)
      runAfter:
      - build-image-index
      taskRef:
        params:
        - name: name
          value: coverity-availability-check-oci-ta
        - name: bundle
          value: quay.io/konflux-ci/tekton-catalog/task-coverity-availability-check-oci-ta:0.1@sha256:c6c04c3b7ab71c039fe5958559f3d0bf30cb56239ee3be6a7806a71912660da4
        - name: kind
          value: task
        resolver: bundles
      when:
      - input: $(params.skip-checks)
        operator: in
        values:
        - "false"
    - name: sast-shell-check
      params:
      - name: image-digest
        value: $(tasks.build-image-index.results.IMAGE_DIGEST)
      - name: image-url
        value: $(tasks.build-image-index.results.IMAGE_URL)
      - name: SOURCE_ARTIFACT
        value: $(tasks.prefetch-dependencies.results.SOURCE_ARTIFACT)
      - name: CACHI2_ARTIFACT
        value: $(tasks.prefetch-dependencies.results.CACHI2_ARTIFACT)
      runAfter:
      - build-image-index
      taskRef:
        params:
        - name: name
          value: sast-shell-check-oci-ta
        - name: bundle
          value: quay.io/konflux-ci/tekton-catalog/task-sast-shell-check-oci-ta:0.1@sha256:ac6a35e4143a68f841e363da3f21f2123de9f3acf76596f79ecb60c501eed408
        - name: kind
          value: task
        resolver: bundles
      when:
      - input: $(params.skip-checks)
        operator: in
        values:
        - "false"
    - name: sast-unicode-check
      params:
      - name: image-url
        value: $(tasks.build-image-index.results.IMAGE_URL)
      - name: SOURCE_ARTIFACT
        value: $(tasks.prefetch-dependencies.results.SOURCE_ARTIFACT)
      - name: CACHI2_ARTIFACT
        value: $(tasks.prefetch-dependencies.results.CACHI2_ARTIFACT)
      runAfter:
      - build-image-index
      taskRef:
        params:
        - name: name
          value: sast-shell-check-oci-ta
        - name: bundle
          value: quay.io/konflux-ci/tekton-catalog/task-sast-shell-check-oci-ta:0.1@sha256:ac6a35e4143a68f841e363da3f21f2123de9f3acf76596f79ecb60c501eed408
=======
          value: quay.io/konflux-ci/tekton-catalog/task-inspect-image:0.2@sha256:8ec039eeaa71e73465ad3a361a81aca1a95d361762e899fde780249948ed8145
>>>>>>> d2b9638e
        - name: kind
          value: task
        resolver: bundles
      when:
      - input: $(params.skip-checks)
        operator: in
        values:
        - "false"
<<<<<<< HEAD
    - name: apply-tags
      params:
      - name: IMAGE
        value: $(tasks.build-image-index.results.IMAGE_URL)
      runAfter:
      - build-image-index
      taskRef:
        params:
        - name: name
          value: apply-tags
        - name: bundle
          value: quay.io/konflux-ci/tekton-catalog/task-apply-tags:0.1@sha256:0767c115d4ba4854d106c9cdfabdc1f1298bc2742a3fea4fefbac4b9c5873d6e
        - name: kind
          value: task
        resolver: bundles
    - name: push-dockerfile
=======
      workspaces:
      - name: source
        workspace: workspace
    - name: fbc-validate
>>>>>>> d2b9638e
      params:
      - name: IMAGE_URL
        value: $(tasks.build-image-index.results.IMAGE_URL)
      - name: IMAGE_DIGEST
        value: $(tasks.build-image-index.results.IMAGE_DIGEST)
      - name: BASE_IMAGE
        value: $(tasks.inspect-image.results.BASE_IMAGE)
      runAfter:
      - inspect-image
      taskRef:
        params:
        - name: name
          value: fbc-validation
        - name: bundle
<<<<<<< HEAD
          value: quay.io/konflux-ci/tekton-catalog/task-push-dockerfile-oci-ta:0.1@sha256:08ef41d6a98608bd5f1de75d77f015f520911a278d1875e174b88b9d04db2441
        - name: kind
          value: task
        resolver: bundles
    - name: rpms-signature-scan
      params:
      - name: image-url
        value: $(tasks.build-image-index.results.IMAGE_URL)
      - name: image-digest
        value: $(tasks.build-image-index.results.IMAGE_DIGEST)
      runAfter:
      - build-image-index
      taskRef:
        params:
        - name: name
          value: rpms-signature-scan
        - name: bundle
          value: quay.io/konflux-ci/tekton-catalog/task-rpms-signature-scan:0.2@sha256:ec536e55a039052823ba74e07db3175554fb046649671d1fefd776ca064d00ac
=======
          value: quay.io/konflux-ci/tekton-catalog/task-fbc-validation:0.2@sha256:1f5e199042025b4a7c0f9e49e09c5b62d2e20c5e1b1457dde9ae2ded77774be4
>>>>>>> d2b9638e
        - name: kind
          value: task
        resolver: bundles
      when:
      - input: $(params.skip-checks)
        operator: in
        values:
        - "false"
      workspaces:
      - name: workspace
        workspace: workspace
    workspaces:
    - name: workspace
    - name: git-auth
      optional: true
    - name: netrc
      optional: true
  taskRunTemplate: {}
  workspaces:
  - name: workspace
    volumeClaimTemplate:
      metadata:
        creationTimestamp: null
      spec:
        accessModes:
        - ReadWriteOnce
        resources:
          requests:
            storage: 1Gi
      status: {}
  - name: git-auth
    secret:
      secretName: '{{ git_auth_secret }}'
status: {}<|MERGE_RESOLUTION|>--- conflicted
+++ resolved
@@ -168,11 +168,7 @@
         - name: name
           value: git-clone
         - name: bundle
-<<<<<<< HEAD
           value: quay.io/konflux-ci/tekton-catalog/task-git-clone-oci-ta:0.1@sha256:8ab0c7a7ac4a4c59740a24304e17cc64fe8745376d19396c4660fc0e1a957a1b
-=======
-          value: quay.io/konflux-ci/tekton-catalog/task-git-clone:0.1@sha256:d091a9e19567a4cbdc5acd57903c71ba71dc51d749a4ba7477e689608851e981
->>>>>>> d2b9638e
         - name: kind
           value: task
         resolver: bundles
@@ -199,11 +195,7 @@
         - name: name
           value: prefetch-dependencies
         - name: bundle
-<<<<<<< HEAD
           value: quay.io/konflux-ci/tekton-catalog/task-prefetch-dependencies-oci-ta:0.1@sha256:3e51d7c477ba00bd0c7de2d8f89269131646d2582e631b9aee91fb4b022d4555
-=======
-          value: quay.io/konflux-ci/tekton-catalog/task-prefetch-dependencies:0.1@sha256:53fc6d82b06534878e509f3e37f05b818f38fba01729dd1fbee6f97a9562c1ed
->>>>>>> d2b9638e
         - name: kind
           value: task
         resolver: bundles
@@ -240,11 +232,7 @@
         - name: name
           value: buildah
         - name: bundle
-<<<<<<< HEAD
           value: quay.io/konflux-ci/tekton-catalog/task-buildah-oci-ta:0.2@sha256:33cc4005cb06a865676d523fa92a0312466c688fc4c98993700e42f2034efc75
-=======
-          value: quay.io/konflux-ci/tekton-catalog/task-buildah:0.2@sha256:a43226b3d578d4ca3e77c7662a4834f1b071ed870323432fd0c4c48049caeda5
->>>>>>> d2b9638e
         - name: kind
           value: task
         resolver: bundles
@@ -285,7 +273,6 @@
         operator: in
         values:
         - "true"
-<<<<<<< HEAD
     - name: build-source-image
       params:
       - name: BINARY_IMAGE
@@ -314,8 +301,6 @@
         operator: in
         values:
         - "true"
-=======
->>>>>>> d2b9638e
     - name: deprecated-base-image-check
       params:
       - name: IMAGE_URL
@@ -349,17 +334,12 @@
         - name: name
           value: apply-tags
         - name: bundle
-<<<<<<< HEAD
           value: quay.io/konflux-ci/tekton-catalog/task-clair-scan:0.2@sha256:e428b37d253621365ffb24d4053e5f3141988ae6a30fce1c8ba73b7211396eb0
-=======
-          value: quay.io/konflux-ci/tekton-catalog/task-apply-tags:0.1@sha256:0767c115d4ba4854d106c9cdfabdc1f1298bc2742a3fea4fefbac4b9c5873d6e
->>>>>>> d2b9638e
         - name: kind
           value: task
         resolver: bundles
     - name: inspect-image
       params:
-<<<<<<< HEAD
       - name: image-url
         value: $(tasks.build-image-index.results.IMAGE_URL)
       runAfter:
@@ -407,11 +387,6 @@
     - name: clamav-scan
       params:
       - name: image-digest
-=======
-      - name: IMAGE_URL
-        value: $(tasks.build-image-index.results.IMAGE_URL)
-      - name: IMAGE_DIGEST
->>>>>>> d2b9638e
         value: $(tasks.build-image-index.results.IMAGE_DIGEST)
       runAfter:
       - build-image-index
@@ -420,7 +395,6 @@
         - name: name
           value: inspect-image
         - name: bundle
-<<<<<<< HEAD
           value: quay.io/konflux-ci/tekton-catalog/task-clamav-scan:0.2@sha256:d78221853f7ff2befc6669dd0eeb91e6611ae84ac7754150ea0f071d92ff41cb
         - name: kind
           value: task
@@ -528,18 +502,14 @@
           value: sast-shell-check-oci-ta
         - name: bundle
           value: quay.io/konflux-ci/tekton-catalog/task-sast-shell-check-oci-ta:0.1@sha256:ac6a35e4143a68f841e363da3f21f2123de9f3acf76596f79ecb60c501eed408
-=======
-          value: quay.io/konflux-ci/tekton-catalog/task-inspect-image:0.2@sha256:8ec039eeaa71e73465ad3a361a81aca1a95d361762e899fde780249948ed8145
->>>>>>> d2b9638e
-        - name: kind
-          value: task
-        resolver: bundles
-      when:
-      - input: $(params.skip-checks)
-        operator: in
-        values:
-        - "false"
-<<<<<<< HEAD
+        - name: kind
+          value: task
+        resolver: bundles
+      when:
+      - input: $(params.skip-checks)
+        operator: in
+        values:
+        - "false"
     - name: apply-tags
       params:
       - name: IMAGE
@@ -556,12 +526,6 @@
           value: task
         resolver: bundles
     - name: push-dockerfile
-=======
-      workspaces:
-      - name: source
-        workspace: workspace
-    - name: fbc-validate
->>>>>>> d2b9638e
       params:
       - name: IMAGE_URL
         value: $(tasks.build-image-index.results.IMAGE_URL)
@@ -576,7 +540,6 @@
         - name: name
           value: fbc-validation
         - name: bundle
-<<<<<<< HEAD
           value: quay.io/konflux-ci/tekton-catalog/task-push-dockerfile-oci-ta:0.1@sha256:08ef41d6a98608bd5f1de75d77f015f520911a278d1875e174b88b9d04db2441
         - name: kind
           value: task
@@ -595,9 +558,6 @@
           value: rpms-signature-scan
         - name: bundle
           value: quay.io/konflux-ci/tekton-catalog/task-rpms-signature-scan:0.2@sha256:ec536e55a039052823ba74e07db3175554fb046649671d1fefd776ca064d00ac
-=======
-          value: quay.io/konflux-ci/tekton-catalog/task-fbc-validation:0.2@sha256:1f5e199042025b4a7c0f9e49e09c5b62d2e20c5e1b1457dde9ae2ded77774be4
->>>>>>> d2b9638e
         - name: kind
           value: task
         resolver: bundles
