// Copyright 2015 The Go Authors. All rights reserved.
// Use of this source code is governed by a BSD-style
// license that can be found in the LICENSE file.

// Transport code.

package http2

import (
	"bufio"
	"bytes"
	"compress/gzip"
	"context"
	"crypto/rand"
	"crypto/tls"
	"errors"
	"fmt"
	"io"
	"io/fs"
	"log"
	"math"
	"math/bits"
	mathrand "math/rand"
	"net"
	"net/http"
	"net/http/httptrace"
	"net/textproto"
	"sort"
	"strconv"
	"strings"
	"sync"
	"sync/atomic"
	"time"

	"golang.org/x/net/http/httpguts"
	"golang.org/x/net/http2/hpack"
	"golang.org/x/net/idna"
)

const (
	// transportDefaultConnFlow is how many connection-level flow control
	// tokens we give the server at start-up, past the default 64k.
	transportDefaultConnFlow = 1 << 30

	// transportDefaultStreamFlow is how many stream-level flow
	// control tokens we announce to the peer, and how many bytes
	// we buffer per stream.
	transportDefaultStreamFlow = 4 << 20

	defaultUserAgent = "Go-http-client/2.0"

	// initialMaxConcurrentStreams is a connections maxConcurrentStreams until
	// it's received servers initial SETTINGS frame, which corresponds with the
	// spec's minimum recommended value.
	initialMaxConcurrentStreams = 100

	// defaultMaxConcurrentStreams is a connections default maxConcurrentStreams
	// if the server doesn't include one in its initial SETTINGS frame.
	defaultMaxConcurrentStreams = 1000
)

// Transport is an HTTP/2 Transport.
//
// A Transport internally caches connections to servers. It is safe
// for concurrent use by multiple goroutines.
type Transport struct {
	// DialTLSContext specifies an optional dial function with context for
	// creating TLS connections for requests.
	//
	// If DialTLSContext and DialTLS is nil, tls.Dial is used.
	//
	// If the returned net.Conn has a ConnectionState method like tls.Conn,
	// it will be used to set http.Response.TLS.
	DialTLSContext func(ctx context.Context, network, addr string, cfg *tls.Config) (net.Conn, error)

	// DialTLS specifies an optional dial function for creating
	// TLS connections for requests.
	//
	// If DialTLSContext and DialTLS is nil, tls.Dial is used.
	//
	// Deprecated: Use DialTLSContext instead, which allows the transport
	// to cancel dials as soon as they are no longer needed.
	// If both are set, DialTLSContext takes priority.
	DialTLS func(network, addr string, cfg *tls.Config) (net.Conn, error)

	// TLSClientConfig specifies the TLS configuration to use with
	// tls.Client. If nil, the default configuration is used.
	TLSClientConfig *tls.Config

	// ConnPool optionally specifies an alternate connection pool to use.
	// If nil, the default is used.
	ConnPool ClientConnPool

	// DisableCompression, if true, prevents the Transport from
	// requesting compression with an "Accept-Encoding: gzip"
	// request header when the Request contains no existing
	// Accept-Encoding value. If the Transport requests gzip on
	// its own and gets a gzipped response, it's transparently
	// decoded in the Response.Body. However, if the user
	// explicitly requested gzip it is not automatically
	// uncompressed.
	DisableCompression bool

	// AllowHTTP, if true, permits HTTP/2 requests using the insecure,
	// plain-text "http" scheme. Note that this does not enable h2c support.
	AllowHTTP bool

	// MaxHeaderListSize is the http2 SETTINGS_MAX_HEADER_LIST_SIZE to
	// send in the initial settings frame. It is how many bytes
	// of response headers are allowed. Unlike the http2 spec, zero here
	// means to use a default limit (currently 10MB). If you actually
	// want to advertise an unlimited value to the peer, Transport
	// interprets the highest possible value here (0xffffffff or 1<<32-1)
	// to mean no limit.
	MaxHeaderListSize uint32

	// MaxReadFrameSize is the http2 SETTINGS_MAX_FRAME_SIZE to send in the
	// initial settings frame. It is the size in bytes of the largest frame
	// payload that the sender is willing to receive. If 0, no setting is
	// sent, and the value is provided by the peer, which should be 16384
	// according to the spec:
	// https://datatracker.ietf.org/doc/html/rfc7540#section-6.5.2.
	// Values are bounded in the range 16k to 16M.
	MaxReadFrameSize uint32

	// MaxDecoderHeaderTableSize optionally specifies the http2
	// SETTINGS_HEADER_TABLE_SIZE to send in the initial settings frame. It
	// informs the remote endpoint of the maximum size of the header compression
	// table used to decode header blocks, in octets. If zero, the default value
	// of 4096 is used.
	MaxDecoderHeaderTableSize uint32

	// MaxEncoderHeaderTableSize optionally specifies an upper limit for the
	// header compression table used for encoding request headers. Received
	// SETTINGS_HEADER_TABLE_SIZE settings are capped at this limit. If zero,
	// the default value of 4096 is used.
	MaxEncoderHeaderTableSize uint32

	// StrictMaxConcurrentStreams controls whether the server's
	// SETTINGS_MAX_CONCURRENT_STREAMS should be respected
	// globally. If false, new TCP connections are created to the
	// server as needed to keep each under the per-connection
	// SETTINGS_MAX_CONCURRENT_STREAMS limit. If true, the
	// server's SETTINGS_MAX_CONCURRENT_STREAMS is interpreted as
	// a global limit and callers of RoundTrip block when needed,
	// waiting for their turn.
	StrictMaxConcurrentStreams bool

	// IdleConnTimeout is the maximum amount of time an idle
	// (keep-alive) connection will remain idle before closing
	// itself.
	// Zero means no limit.
	IdleConnTimeout time.Duration

	// ReadIdleTimeout is the timeout after which a health check using ping
	// frame will be carried out if no frame is received on the connection.
	// Note that a ping response will is considered a received frame, so if
	// there is no other traffic on the connection, the health check will
	// be performed every ReadIdleTimeout interval.
	// If zero, no health check is performed.
	ReadIdleTimeout time.Duration

	// PingTimeout is the timeout after which the connection will be closed
	// if a response to Ping is not received.
	// Defaults to 15s.
	PingTimeout time.Duration

	// WriteByteTimeout is the timeout after which the connection will be
	// closed no data can be written to it. The timeout begins when data is
	// available to write, and is extended whenever any bytes are written.
	WriteByteTimeout time.Duration

	// CountError, if non-nil, is called on HTTP/2 transport errors.
	// It's intended to increment a metric for monitoring, such
	// as an expvar or Prometheus metric.
	// The errType consists of only ASCII word characters.
	CountError func(errType string)

	// t1, if non-nil, is the standard library Transport using
	// this transport. Its settings are used (but not its
	// RoundTrip method, etc).
	t1 *http.Transport

	connPoolOnce  sync.Once
	connPoolOrDef ClientConnPool // non-nil version of ConnPool

	*transportTestHooks
}

// Hook points used for testing.
// Outside of tests, t.transportTestHooks is nil and these all have minimal implementations.
// Inside tests, see the testSyncHooks function docs.

type transportTestHooks struct {
	newclientconn func(*ClientConn)
	group         synctestGroupInterface
}

func (t *Transport) markNewGoroutine() {
	if t != nil && t.transportTestHooks != nil {
		t.transportTestHooks.group.Join()
	}
}

func (t *Transport) now() time.Time {
	if t != nil && t.transportTestHooks != nil {
		return t.transportTestHooks.group.Now()
	}
	return time.Now()
}

func (t *Transport) timeSince(when time.Time) time.Duration {
	if t != nil && t.transportTestHooks != nil {
		return t.now().Sub(when)
	}
	return time.Since(when)
}

// newTimer creates a new time.Timer, or a synthetic timer in tests.
func (t *Transport) newTimer(d time.Duration) timer {
	if t.transportTestHooks != nil {
		return t.transportTestHooks.group.NewTimer(d)
	}
	return timeTimer{time.NewTimer(d)}
}

// afterFunc creates a new time.AfterFunc timer, or a synthetic timer in tests.
func (t *Transport) afterFunc(d time.Duration, f func()) timer {
	if t.transportTestHooks != nil {
		return t.transportTestHooks.group.AfterFunc(d, f)
	}
	return timeTimer{time.AfterFunc(d, f)}
}

func (t *Transport) contextWithTimeout(ctx context.Context, d time.Duration) (context.Context, context.CancelFunc) {
	if t.transportTestHooks != nil {
		return t.transportTestHooks.group.ContextWithTimeout(ctx, d)
	}
	return context.WithTimeout(ctx, d)
}

func (t *Transport) maxHeaderListSize() uint32 {
	n := int64(t.MaxHeaderListSize)
	if t.t1 != nil && t.t1.MaxResponseHeaderBytes != 0 {
		n = t.t1.MaxResponseHeaderBytes
		if n > 0 {
			n = adjustHTTP1MaxHeaderSize(n)
		}
	}
	if n <= 0 {
		return 10 << 20
	}
	if n >= 0xffffffff {
		return 0
	}
	return uint32(n)
}

func (t *Transport) disableCompression() bool {
	return t.DisableCompression || (t.t1 != nil && t.t1.DisableCompression)
}

// ConfigureTransport configures a net/http HTTP/1 Transport to use HTTP/2.
// It returns an error if t1 has already been HTTP/2-enabled.
//
// Use ConfigureTransports instead to configure the HTTP/2 Transport.
func ConfigureTransport(t1 *http.Transport) error {
	_, err := ConfigureTransports(t1)
	return err
}

// ConfigureTransports configures a net/http HTTP/1 Transport to use HTTP/2.
// It returns a new HTTP/2 Transport for further configuration.
// It returns an error if t1 has already been HTTP/2-enabled.
func ConfigureTransports(t1 *http.Transport) (*Transport, error) {
	return configureTransports(t1)
}

func configureTransports(t1 *http.Transport) (*Transport, error) {
	connPool := new(clientConnPool)
	t2 := &Transport{
		ConnPool: noDialClientConnPool{connPool},
		t1:       t1,
	}
	connPool.t = t2
	if err := registerHTTPSProtocol(t1, noDialH2RoundTripper{t2}); err != nil {
		return nil, err
	}
	if t1.TLSClientConfig == nil {
		t1.TLSClientConfig = new(tls.Config)
	}
	if !strSliceContains(t1.TLSClientConfig.NextProtos, "h2") {
		t1.TLSClientConfig.NextProtos = append([]string{"h2"}, t1.TLSClientConfig.NextProtos...)
	}
	if !strSliceContains(t1.TLSClientConfig.NextProtos, "http/1.1") {
		t1.TLSClientConfig.NextProtos = append(t1.TLSClientConfig.NextProtos, "http/1.1")
	}
	upgradeFn := func(scheme, authority string, c net.Conn) http.RoundTripper {
		addr := authorityAddr(scheme, authority)
		if used, err := connPool.addConnIfNeeded(addr, t2, c); err != nil {
			go c.Close()
			return erringRoundTripper{err}
		} else if !used {
			// Turns out we don't need this c.
			// For example, two goroutines made requests to the same host
			// at the same time, both kicking off TCP dials. (since protocol
			// was unknown)
			go c.Close()
		}
		if scheme == "http" {
			return (*unencryptedTransport)(t2)
		}
		return t2
	}
	if t1.TLSNextProto == nil {
		t1.TLSNextProto = make(map[string]func(string, *tls.Conn) http.RoundTripper)
	}
	t1.TLSNextProto[NextProtoTLS] = func(authority string, c *tls.Conn) http.RoundTripper {
		return upgradeFn("https", authority, c)
	}
	// The "unencrypted_http2" TLSNextProto key is used to pass off non-TLS HTTP/2 conns.
	t1.TLSNextProto[nextProtoUnencryptedHTTP2] = func(authority string, c *tls.Conn) http.RoundTripper {
		nc, err := unencryptedNetConnFromTLSConn(c)
		if err != nil {
			go c.Close()
			return erringRoundTripper{err}
		}
		return upgradeFn("http", authority, nc)
	}
	return t2, nil
}

// unencryptedTransport is a Transport with a RoundTrip method that
// always permits http:// URLs.
type unencryptedTransport Transport

func (t *unencryptedTransport) RoundTrip(req *http.Request) (*http.Response, error) {
	return (*Transport)(t).RoundTripOpt(req, RoundTripOpt{allowHTTP: true})
}

func (t *Transport) connPool() ClientConnPool {
	t.connPoolOnce.Do(t.initConnPool)
	return t.connPoolOrDef
}

func (t *Transport) initConnPool() {
	if t.ConnPool != nil {
		t.connPoolOrDef = t.ConnPool
	} else {
		t.connPoolOrDef = &clientConnPool{t: t}
	}
}

// ClientConn is the state of a single HTTP/2 client connection to an
// HTTP/2 server.
type ClientConn struct {
	t             *Transport
	tconn         net.Conn             // usually *tls.Conn, except specialized impls
	tlsState      *tls.ConnectionState // nil only for specialized impls
	atomicReused  uint32               // whether conn is being reused; atomic
	singleUse     bool                 // whether being used for a single http.Request
	getConnCalled bool                 // used by clientConnPool

	// readLoop goroutine fields:
	readerDone chan struct{} // closed on error
	readerErr  error         // set before readerDone is closed

	idleTimeout time.Duration // or 0 for never
	idleTimer   timer

	mu               sync.Mutex // guards following
	cond             *sync.Cond // hold mu; broadcast on flow/closed changes
	flow             outflow    // our conn-level flow control quota (cs.outflow is per stream)
	inflow           inflow     // peer's conn-level flow control
	doNotReuse       bool       // whether conn is marked to not be reused for any future requests
	closing          bool
	closed           bool
<<<<<<< HEAD
=======
	closedOnIdle     bool                     // true if conn was closed for idleness
>>>>>>> 07f1b83d
	seenSettings     bool                     // true if we've seen a settings frame, false otherwise
	seenSettingsChan chan struct{}            // closed when seenSettings is true or frame reading fails
	wantSettingsAck  bool                     // we sent a SETTINGS frame and haven't heard back
	goAway           *GoAwayFrame             // if non-nil, the GoAwayFrame we received
	goAwayDebug      string                   // goAway frame's debug data, retained as a string
	streams          map[uint32]*clientStream // client-initiated
	streamsReserved  int                      // incr by ReserveNewRequest; decr on RoundTrip
	nextStreamID     uint32
	pendingRequests  int                       // requests blocked and waiting to be sent because len(streams) == maxConcurrentStreams
	pings            map[[8]byte]chan struct{} // in flight ping data to notification channel
	br               *bufio.Reader
	lastActive       time.Time
	lastIdle         time.Time // time last idle
	// Settings from peer: (also guarded by wmu)
	maxFrameSize                uint32
	maxConcurrentStreams        uint32
	peerMaxHeaderListSize       uint64
	peerMaxHeaderTableSize      uint32
	initialWindowSize           uint32
	initialStreamRecvWindowSize int32
	readIdleTimeout             time.Duration
	pingTimeout                 time.Duration
	extendedConnectAllowed      bool

	// rstStreamPingsBlocked works around an unfortunate gRPC behavior.
	// gRPC strictly limits the number of PING frames that it will receive.
	// The default is two pings per two hours, but the limit resets every time
	// the gRPC endpoint sends a HEADERS or DATA frame. See golang/go#70575.
	//
	// rstStreamPingsBlocked is set after receiving a response to a PING frame
	// bundled with an RST_STREAM (see pendingResets below), and cleared after
	// receiving a HEADERS or DATA frame.
	rstStreamPingsBlocked bool

	// pendingResets is the number of RST_STREAM frames we have sent to the peer,
	// without confirming that the peer has received them. When we send a RST_STREAM,
	// we bundle it with a PING frame, unless a PING is already in flight. We count
	// the reset stream against the connection's concurrency limit until we get
	// a PING response. This limits the number of requests we'll try to send to a
	// completely unresponsive connection.
	pendingResets int

	// reqHeaderMu is a 1-element semaphore channel controlling access to sending new requests.
	// Write to reqHeaderMu to lock it, read from it to unlock.
	// Lock reqmu BEFORE mu or wmu.
	reqHeaderMu chan struct{}

	// wmu is held while writing.
	// Acquire BEFORE mu when holding both, to avoid blocking mu on network writes.
	// Only acquire both at the same time when changing peer settings.
	wmu  sync.Mutex
	bw   *bufio.Writer
	fr   *Framer
	werr error        // first write error that has occurred
	hbuf bytes.Buffer // HPACK encoder writes into this
	henc *hpack.Encoder
}

// clientStream is the state for a single HTTP/2 stream. One of these
// is created for each Transport.RoundTrip call.
type clientStream struct {
	cc *ClientConn

	// Fields of Request that we may access even after the response body is closed.
	ctx       context.Context
	reqCancel <-chan struct{}

	trace         *httptrace.ClientTrace // or nil
	ID            uint32
	bufPipe       pipe // buffered pipe with the flow-controlled response payload
	requestedGzip bool
	isHead        bool

	abortOnce sync.Once
	abort     chan struct{} // closed to signal stream should end immediately
	abortErr  error         // set if abort is closed

	peerClosed chan struct{} // closed when the peer sends an END_STREAM flag
	donec      chan struct{} // closed after the stream is in the closed state
	on100      chan struct{} // buffered; written to if a 100 is received

	respHeaderRecv chan struct{}  // closed when headers are received
	res            *http.Response // set if respHeaderRecv is closed

	flow        outflow // guarded by cc.mu
	inflow      inflow  // guarded by cc.mu
	bytesRemain int64   // -1 means unknown; owned by transportResponseBody.Read
	readErr     error   // sticky read error; owned by transportResponseBody.Read

	reqBody              io.ReadCloser
	reqBodyContentLength int64         // -1 means unknown
	reqBodyClosed        chan struct{} // guarded by cc.mu; non-nil on Close, closed when done

	// owned by writeRequest:
	sentEndStream bool // sent an END_STREAM flag to the peer
	sentHeaders   bool

	// owned by clientConnReadLoop:
	firstByte       bool  // got the first response byte
	pastHeaders     bool  // got first MetaHeadersFrame (actual headers)
	pastTrailers    bool  // got optional second MetaHeadersFrame (trailers)
	readClosed      bool  // peer sent an END_STREAM flag
	readAborted     bool  // read loop reset the stream
	totalHeaderSize int64 // total size of 1xx headers seen

	trailer    http.Header  // accumulated trailers
	resTrailer *http.Header // client's Response.Trailer
}

var got1xxFuncForTests func(int, textproto.MIMEHeader) error

// get1xxTraceFunc returns the value of request's httptrace.ClientTrace.Got1xxResponse func,
// if any. It returns nil if not set or if the Go version is too old.
func (cs *clientStream) get1xxTraceFunc() func(int, textproto.MIMEHeader) error {
	if fn := got1xxFuncForTests; fn != nil {
		return fn
	}
	return traceGot1xxResponseFunc(cs.trace)
}

func (cs *clientStream) abortStream(err error) {
	cs.cc.mu.Lock()
	defer cs.cc.mu.Unlock()
	cs.abortStreamLocked(err)
}

func (cs *clientStream) abortStreamLocked(err error) {
	cs.abortOnce.Do(func() {
		cs.abortErr = err
		close(cs.abort)
	})
	if cs.reqBody != nil {
		cs.closeReqBodyLocked()
	}
	// TODO(dneil): Clean up tests where cs.cc.cond is nil.
	if cs.cc.cond != nil {
		// Wake up writeRequestBody if it is waiting on flow control.
		cs.cc.cond.Broadcast()
	}
}

func (cs *clientStream) abortRequestBodyWrite() {
	cc := cs.cc
	cc.mu.Lock()
	defer cc.mu.Unlock()
	if cs.reqBody != nil && cs.reqBodyClosed == nil {
		cs.closeReqBodyLocked()
		cc.cond.Broadcast()
	}
}

func (cs *clientStream) closeReqBodyLocked() {
	if cs.reqBodyClosed != nil {
		return
	}
	cs.reqBodyClosed = make(chan struct{})
	reqBodyClosed := cs.reqBodyClosed
	go func() {
		cs.cc.t.markNewGoroutine()
		cs.reqBody.Close()
		close(reqBodyClosed)
	}()
}

type stickyErrWriter struct {
	group   synctestGroupInterface
	conn    net.Conn
	timeout time.Duration
	err     *error
}

func (sew stickyErrWriter) Write(p []byte) (n int, err error) {
	if *sew.err != nil {
		return 0, *sew.err
	}
	n, err = writeWithByteTimeout(sew.group, sew.conn, sew.timeout, p)
	*sew.err = err
	return n, err
}

// noCachedConnError is the concrete type of ErrNoCachedConn, which
// needs to be detected by net/http regardless of whether it's its
// bundled version (in h2_bundle.go with a rewritten type name) or
// from a user's x/net/http2. As such, as it has a unique method name
// (IsHTTP2NoCachedConnError) that net/http sniffs for via func
// isNoCachedConnError.
type noCachedConnError struct{}

func (noCachedConnError) IsHTTP2NoCachedConnError() {}
func (noCachedConnError) Error() string             { return "http2: no cached connection was available" }

// isNoCachedConnError reports whether err is of type noCachedConnError
// or its equivalent renamed type in net/http2's h2_bundle.go. Both types
// may coexist in the same running program.
func isNoCachedConnError(err error) bool {
	_, ok := err.(interface{ IsHTTP2NoCachedConnError() })
	return ok
}

var ErrNoCachedConn error = noCachedConnError{}

// RoundTripOpt are options for the Transport.RoundTripOpt method.
type RoundTripOpt struct {
	// OnlyCachedConn controls whether RoundTripOpt may
	// create a new TCP connection. If set true and
	// no cached connection is available, RoundTripOpt
	// will return ErrNoCachedConn.
	OnlyCachedConn bool

	allowHTTP bool // allow http:// URLs
}

func (t *Transport) RoundTrip(req *http.Request) (*http.Response, error) {
	return t.RoundTripOpt(req, RoundTripOpt{})
}

// authorityAddr returns a given authority (a host/IP, or host:port / ip:port)
// and returns a host:port. The port 443 is added if needed.
func authorityAddr(scheme string, authority string) (addr string) {
	host, port, err := net.SplitHostPort(authority)
	if err != nil { // authority didn't have a port
		host = authority
		port = ""
	}
	if port == "" { // authority's port was empty
		port = "443"
		if scheme == "http" {
			port = "80"
		}
	}
	if a, err := idna.ToASCII(host); err == nil {
		host = a
	}
	// IPv6 address literal, without a port:
	if strings.HasPrefix(host, "[") && strings.HasSuffix(host, "]") {
		return host + ":" + port
	}
	return net.JoinHostPort(host, port)
}

// RoundTripOpt is like RoundTrip, but takes options.
func (t *Transport) RoundTripOpt(req *http.Request, opt RoundTripOpt) (*http.Response, error) {
	switch req.URL.Scheme {
	case "https":
		// Always okay.
	case "http":
		if !t.AllowHTTP && !opt.allowHTTP {
			return nil, errors.New("http2: unencrypted HTTP/2 not enabled")
		}
	default:
		return nil, errors.New("http2: unsupported scheme")
	}

	addr := authorityAddr(req.URL.Scheme, req.URL.Host)
	for retry := 0; ; retry++ {
		cc, err := t.connPool().GetClientConn(req, addr)
		if err != nil {
			t.vlogf("http2: Transport failed to get client conn for %s: %v", addr, err)
			return nil, err
		}
		reused := !atomic.CompareAndSwapUint32(&cc.atomicReused, 0, 1)
		traceGotConn(req, cc, reused)
		res, err := cc.RoundTrip(req)
		if err != nil && retry <= 6 {
			roundTripErr := err
			if req, err = shouldRetryRequest(req, err); err == nil {
				// After the first retry, do exponential backoff with 10% jitter.
				if retry == 0 {
					t.vlogf("RoundTrip retrying after failure: %v", roundTripErr)
					continue
				}
				backoff := float64(uint(1) << (uint(retry) - 1))
				backoff += backoff * (0.1 * mathrand.Float64())
				d := time.Second * time.Duration(backoff)
				tm := t.newTimer(d)
				select {
				case <-tm.C():
					t.vlogf("RoundTrip retrying after failure: %v", roundTripErr)
					continue
				case <-req.Context().Done():
					tm.Stop()
					err = req.Context().Err()
				}
			}
		}
		if err == errClientConnNotEstablished {
			// This ClientConn was created recently,
			// this is the first request to use it,
			// and the connection is closed and not usable.
			//
			// In this state, cc.idleTimer will remove the conn from the pool
			// when it fires. Stop the timer and remove it here so future requests
			// won't try to use this connection.
			//
			// If the timer has already fired and we're racing it, the redundant
			// call to MarkDead is harmless.
			if cc.idleTimer != nil {
				cc.idleTimer.Stop()
			}
			t.connPool().MarkDead(cc)
		}
		if err != nil {
			t.vlogf("RoundTrip failure: %v", err)
			return nil, err
		}
		return res, nil
	}
}

// CloseIdleConnections closes any connections which were previously
// connected from previous requests but are now sitting idle.
// It does not interrupt any connections currently in use.
func (t *Transport) CloseIdleConnections() {
	if cp, ok := t.connPool().(clientConnPoolIdleCloser); ok {
		cp.closeIdleConnections()
	}
}

var (
	errClientConnClosed         = errors.New("http2: client conn is closed")
	errClientConnUnusable       = errors.New("http2: client conn not usable")
	errClientConnNotEstablished = errors.New("http2: client conn could not be established")
	errClientConnGotGoAway      = errors.New("http2: Transport received Server's graceful shutdown GOAWAY")
)

// shouldRetryRequest is called by RoundTrip when a request fails to get
// response headers. It is always called with a non-nil error.
// It returns either a request to retry (either the same request, or a
// modified clone), or an error if the request can't be replayed.
func shouldRetryRequest(req *http.Request, err error) (*http.Request, error) {
	if !canRetryError(err) {
		return nil, err
	}
	// If the Body is nil (or http.NoBody), it's safe to reuse
	// this request and its Body.
	if req.Body == nil || req.Body == http.NoBody {
		return req, nil
	}

	// If the request body can be reset back to its original
	// state via the optional req.GetBody, do that.
	if req.GetBody != nil {
		body, err := req.GetBody()
		if err != nil {
			return nil, err
		}
		newReq := *req
		newReq.Body = body
		return &newReq, nil
	}

	// The Request.Body can't reset back to the beginning, but we
	// don't seem to have started to read from it yet, so reuse
	// the request directly.
	if err == errClientConnUnusable {
		return req, nil
	}

	return nil, fmt.Errorf("http2: Transport: cannot retry err [%v] after Request.Body was written; define Request.GetBody to avoid this error", err)
}

func canRetryError(err error) bool {
	if err == errClientConnUnusable || err == errClientConnGotGoAway {
		return true
	}
	if se, ok := err.(StreamError); ok {
		if se.Code == ErrCodeProtocol && se.Cause == errFromPeer {
			// See golang/go#47635, golang/go#42777
			return true
		}
		return se.Code == ErrCodeRefusedStream
	}
	return false
}

func (t *Transport) dialClientConn(ctx context.Context, addr string, singleUse bool) (*ClientConn, error) {
	if t.transportTestHooks != nil {
		return t.newClientConn(nil, singleUse)
	}
	host, _, err := net.SplitHostPort(addr)
	if err != nil {
		return nil, err
	}
	tconn, err := t.dialTLS(ctx, "tcp", addr, t.newTLSConfig(host))
	if err != nil {
		return nil, err
	}
	return t.newClientConn(tconn, singleUse)
}

func (t *Transport) newTLSConfig(host string) *tls.Config {
	cfg := new(tls.Config)
	if t.TLSClientConfig != nil {
		*cfg = *t.TLSClientConfig.Clone()
	}
	if !strSliceContains(cfg.NextProtos, NextProtoTLS) {
		cfg.NextProtos = append([]string{NextProtoTLS}, cfg.NextProtos...)
	}
	if cfg.ServerName == "" {
		cfg.ServerName = host
	}
	return cfg
}

func (t *Transport) dialTLS(ctx context.Context, network, addr string, tlsCfg *tls.Config) (net.Conn, error) {
	if t.DialTLSContext != nil {
		return t.DialTLSContext(ctx, network, addr, tlsCfg)
	} else if t.DialTLS != nil {
		return t.DialTLS(network, addr, tlsCfg)
	}

	tlsCn, err := t.dialTLSWithContext(ctx, network, addr, tlsCfg)
	if err != nil {
		return nil, err
	}
	state := tlsCn.ConnectionState()
	if p := state.NegotiatedProtocol; p != NextProtoTLS {
		return nil, fmt.Errorf("http2: unexpected ALPN protocol %q; want %q", p, NextProtoTLS)
	}
	if !state.NegotiatedProtocolIsMutual {
		return nil, errors.New("http2: could not negotiate protocol mutually")
	}
	return tlsCn, nil
}

// disableKeepAlives reports whether connections should be closed as
// soon as possible after handling the first request.
func (t *Transport) disableKeepAlives() bool {
	return t.t1 != nil && t.t1.DisableKeepAlives
}

func (t *Transport) expectContinueTimeout() time.Duration {
	if t.t1 == nil {
		return 0
	}
	return t.t1.ExpectContinueTimeout
}

func (t *Transport) NewClientConn(c net.Conn) (*ClientConn, error) {
	return t.newClientConn(c, t.disableKeepAlives())
}

func (t *Transport) newClientConn(c net.Conn, singleUse bool) (*ClientConn, error) {
	conf := configFromTransport(t)
	cc := &ClientConn{
		t:                           t,
		tconn:                       c,
		readerDone:                  make(chan struct{}),
		nextStreamID:                1,
		maxFrameSize:                16 << 10, // spec default
		initialWindowSize:           65535,    // spec default
		initialStreamRecvWindowSize: conf.MaxUploadBufferPerStream,
		maxConcurrentStreams:        initialMaxConcurrentStreams, // "infinite", per spec. Use a smaller value until we have received server settings.
		peerMaxHeaderListSize:       0xffffffffffffffff,          // "infinite", per spec. Use 2^64-1 instead.
		streams:                     make(map[uint32]*clientStream),
		singleUse:                   singleUse,
		seenSettingsChan:            make(chan struct{}),
		wantSettingsAck:             true,
		readIdleTimeout:             conf.SendPingTimeout,
		pingTimeout:                 conf.PingTimeout,
		pings:                       make(map[[8]byte]chan struct{}),
		reqHeaderMu:                 make(chan struct{}, 1),
		lastActive:                  t.now(),
	}
	var group synctestGroupInterface
	if t.transportTestHooks != nil {
		t.markNewGoroutine()
		t.transportTestHooks.newclientconn(cc)
		c = cc.tconn
		group = t.group
	}
	if VerboseLogs {
		t.vlogf("http2: Transport creating client conn %p to %v", cc, c.RemoteAddr())
	}

	cc.cond = sync.NewCond(&cc.mu)
	cc.flow.add(int32(initialWindowSize))

	// TODO: adjust this writer size to account for frame size +
	// MTU + crypto/tls record padding.
	cc.bw = bufio.NewWriter(stickyErrWriter{
		group:   group,
		conn:    c,
		timeout: conf.WriteByteTimeout,
		err:     &cc.werr,
	})
	cc.br = bufio.NewReader(c)
	cc.fr = NewFramer(cc.bw, cc.br)
	cc.fr.SetMaxReadFrameSize(conf.MaxReadFrameSize)
	if t.CountError != nil {
		cc.fr.countError = t.CountError
	}
	maxHeaderTableSize := conf.MaxDecoderHeaderTableSize
	cc.fr.ReadMetaHeaders = hpack.NewDecoder(maxHeaderTableSize, nil)
	cc.fr.MaxHeaderListSize = t.maxHeaderListSize()

	cc.henc = hpack.NewEncoder(&cc.hbuf)
	cc.henc.SetMaxDynamicTableSizeLimit(conf.MaxEncoderHeaderTableSize)
	cc.peerMaxHeaderTableSize = initialHeaderTableSize

	if cs, ok := c.(connectionStater); ok {
		state := cs.ConnectionState()
		cc.tlsState = &state
	}

	initialSettings := []Setting{
		{ID: SettingEnablePush, Val: 0},
		{ID: SettingInitialWindowSize, Val: uint32(cc.initialStreamRecvWindowSize)},
	}
	initialSettings = append(initialSettings, Setting{ID: SettingMaxFrameSize, Val: conf.MaxReadFrameSize})
	if max := t.maxHeaderListSize(); max != 0 {
		initialSettings = append(initialSettings, Setting{ID: SettingMaxHeaderListSize, Val: max})
	}
	if maxHeaderTableSize != initialHeaderTableSize {
		initialSettings = append(initialSettings, Setting{ID: SettingHeaderTableSize, Val: maxHeaderTableSize})
	}

	cc.bw.Write(clientPreface)
	cc.fr.WriteSettings(initialSettings...)
	cc.fr.WriteWindowUpdate(0, uint32(conf.MaxUploadBufferPerConnection))
	cc.inflow.init(conf.MaxUploadBufferPerConnection + initialWindowSize)
	cc.bw.Flush()
	if cc.werr != nil {
		cc.Close()
		return nil, cc.werr
	}

	// Start the idle timer after the connection is fully initialized.
	if d := t.idleConnTimeout(); d != 0 {
		cc.idleTimeout = d
		cc.idleTimer = t.afterFunc(d, cc.onIdleTimeout)
	}

	go cc.readLoop()
	return cc, nil
}

func (cc *ClientConn) healthCheck() {
	pingTimeout := cc.pingTimeout
	// We don't need to periodically ping in the health check, because the readLoop of ClientConn will
	// trigger the healthCheck again if there is no frame received.
	ctx, cancel := cc.t.contextWithTimeout(context.Background(), pingTimeout)
	defer cancel()
	cc.vlogf("http2: Transport sending health check")
	err := cc.Ping(ctx)
	if err != nil {
		cc.vlogf("http2: Transport health check failure: %v", err)
		cc.closeForLostPing()
	} else {
		cc.vlogf("http2: Transport health check success")
	}
}

// SetDoNotReuse marks cc as not reusable for future HTTP requests.
func (cc *ClientConn) SetDoNotReuse() {
	cc.mu.Lock()
	defer cc.mu.Unlock()
	cc.doNotReuse = true
}

func (cc *ClientConn) setGoAway(f *GoAwayFrame) {
	cc.mu.Lock()
	defer cc.mu.Unlock()

	old := cc.goAway
	cc.goAway = f

	// Merge the previous and current GoAway error frames.
	if cc.goAwayDebug == "" {
		cc.goAwayDebug = string(f.DebugData())
	}
	if old != nil && old.ErrCode != ErrCodeNo {
		cc.goAway.ErrCode = old.ErrCode
	}
	last := f.LastStreamID
	for streamID, cs := range cc.streams {
		if streamID <= last {
			// The server's GOAWAY indicates that it received this stream.
			// It will either finish processing it, or close the connection
			// without doing so. Either way, leave the stream alone for now.
			continue
		}
		if streamID == 1 && cc.goAway.ErrCode != ErrCodeNo {
			// Don't retry the first stream on a connection if we get a non-NO error.
			// If the server is sending an error on a new connection,
			// retrying the request on a new one probably isn't going to work.
			cs.abortStreamLocked(fmt.Errorf("http2: Transport received GOAWAY from server ErrCode:%v", cc.goAway.ErrCode))
		} else {
			// Aborting the stream with errClentConnGotGoAway indicates that
			// the request should be retried on a new connection.
			cs.abortStreamLocked(errClientConnGotGoAway)
		}
	}
}

// CanTakeNewRequest reports whether the connection can take a new request,
// meaning it has not been closed or received or sent a GOAWAY.
//
// If the caller is going to immediately make a new request on this
// connection, use ReserveNewRequest instead.
func (cc *ClientConn) CanTakeNewRequest() bool {
	cc.mu.Lock()
	defer cc.mu.Unlock()
	return cc.canTakeNewRequestLocked()
}

// ReserveNewRequest is like CanTakeNewRequest but also reserves a
// concurrent stream in cc. The reservation is decremented on the
// next call to RoundTrip.
func (cc *ClientConn) ReserveNewRequest() bool {
	cc.mu.Lock()
	defer cc.mu.Unlock()
	if st := cc.idleStateLocked(); !st.canTakeNewRequest {
		return false
	}
	cc.streamsReserved++
	return true
}

// ClientConnState describes the state of a ClientConn.
type ClientConnState struct {
	// Closed is whether the connection is closed.
	Closed bool

	// Closing is whether the connection is in the process of
	// closing. It may be closing due to shutdown, being a
	// single-use connection, being marked as DoNotReuse, or
	// having received a GOAWAY frame.
	Closing bool

	// StreamsActive is how many streams are active.
	StreamsActive int

	// StreamsReserved is how many streams have been reserved via
	// ClientConn.ReserveNewRequest.
	StreamsReserved int

	// StreamsPending is how many requests have been sent in excess
	// of the peer's advertised MaxConcurrentStreams setting and
	// are waiting for other streams to complete.
	StreamsPending int

	// MaxConcurrentStreams is how many concurrent streams the
	// peer advertised as acceptable. Zero means no SETTINGS
	// frame has been received yet.
	MaxConcurrentStreams uint32

	// LastIdle, if non-zero, is when the connection last
	// transitioned to idle state.
	LastIdle time.Time
}

// State returns a snapshot of cc's state.
func (cc *ClientConn) State() ClientConnState {
	cc.wmu.Lock()
	maxConcurrent := cc.maxConcurrentStreams
	if !cc.seenSettings {
		maxConcurrent = 0
	}
	cc.wmu.Unlock()

	cc.mu.Lock()
	defer cc.mu.Unlock()
	return ClientConnState{
		Closed:               cc.closed,
		Closing:              cc.closing || cc.singleUse || cc.doNotReuse || cc.goAway != nil,
		StreamsActive:        len(cc.streams) + cc.pendingResets,
		StreamsReserved:      cc.streamsReserved,
		StreamsPending:       cc.pendingRequests,
		LastIdle:             cc.lastIdle,
		MaxConcurrentStreams: maxConcurrent,
	}
}

// clientConnIdleState describes the suitability of a client
// connection to initiate a new RoundTrip request.
type clientConnIdleState struct {
	canTakeNewRequest bool
}

func (cc *ClientConn) idleState() clientConnIdleState {
	cc.mu.Lock()
	defer cc.mu.Unlock()
	return cc.idleStateLocked()
}

func (cc *ClientConn) idleStateLocked() (st clientConnIdleState) {
	if cc.singleUse && cc.nextStreamID > 1 {
		return
	}
	var maxConcurrentOkay bool
	if cc.t.StrictMaxConcurrentStreams {
		// We'll tell the caller we can take a new request to
		// prevent the caller from dialing a new TCP
		// connection, but then we'll block later before
		// writing it.
		maxConcurrentOkay = true
	} else {
		// We can take a new request if the total of
		//   - active streams;
		//   - reservation slots for new streams; and
		//   - streams for which we have sent a RST_STREAM and a PING,
		//     but received no subsequent frame
		// is less than the concurrency limit.
		maxConcurrentOkay = cc.currentRequestCountLocked() < int(cc.maxConcurrentStreams)
	}

	st.canTakeNewRequest = cc.goAway == nil && !cc.closed && !cc.closing && maxConcurrentOkay &&
		!cc.doNotReuse &&
		int64(cc.nextStreamID)+2*int64(cc.pendingRequests) < math.MaxInt32 &&
		!cc.tooIdleLocked()

	// If this connection has never been used for a request and is closed,
	// then let it take a request (which will fail).
<<<<<<< HEAD
	//
	// This avoids a situation where an error early in a connection's lifetime
	// goes unreported.
	if cc.nextStreamID == 1 && cc.streamsReserved == 0 && cc.closed {
=======
	// If the conn was closed for idleness, we're racing the idle timer;
	// don't try to use the conn. (Issue #70515.)
	//
	// This avoids a situation where an error early in a connection's lifetime
	// goes unreported.
	if cc.nextStreamID == 1 && cc.streamsReserved == 0 && cc.closed && !cc.closedOnIdle {
>>>>>>> 07f1b83d
		st.canTakeNewRequest = true
	}

	return
}

// currentRequestCountLocked reports the number of concurrency slots currently in use,
// including active streams, reserved slots, and reset streams waiting for acknowledgement.
func (cc *ClientConn) currentRequestCountLocked() int {
	return len(cc.streams) + cc.streamsReserved + cc.pendingResets
}

func (cc *ClientConn) canTakeNewRequestLocked() bool {
	st := cc.idleStateLocked()
	return st.canTakeNewRequest
}

// tooIdleLocked reports whether this connection has been been sitting idle
// for too much wall time.
func (cc *ClientConn) tooIdleLocked() bool {
	// The Round(0) strips the monontonic clock reading so the
	// times are compared based on their wall time. We don't want
	// to reuse a connection that's been sitting idle during
	// VM/laptop suspend if monotonic time was also frozen.
	return cc.idleTimeout != 0 && !cc.lastIdle.IsZero() && cc.t.timeSince(cc.lastIdle.Round(0)) > cc.idleTimeout
}

// onIdleTimeout is called from a time.AfterFunc goroutine. It will
// only be called when we're idle, but because we're coming from a new
// goroutine, there could be a new request coming in at the same time,
// so this simply calls the synchronized closeIfIdle to shut down this
// connection. The timer could just call closeIfIdle, but this is more
// clear.
func (cc *ClientConn) onIdleTimeout() {
	cc.closeIfIdle()
}

func (cc *ClientConn) closeConn() {
	t := time.AfterFunc(250*time.Millisecond, cc.forceCloseConn)
	defer t.Stop()
	cc.tconn.Close()
}

// A tls.Conn.Close can hang for a long time if the peer is unresponsive.
// Try to shut it down more aggressively.
func (cc *ClientConn) forceCloseConn() {
	tc, ok := cc.tconn.(*tls.Conn)
	if !ok {
		return
	}
	if nc := tc.NetConn(); nc != nil {
		nc.Close()
	}
}

func (cc *ClientConn) closeIfIdle() {
	cc.mu.Lock()
	if len(cc.streams) > 0 || cc.streamsReserved > 0 {
		cc.mu.Unlock()
		return
	}
	cc.closed = true
	cc.closedOnIdle = true
	nextID := cc.nextStreamID
	// TODO: do clients send GOAWAY too? maybe? Just Close:
	cc.mu.Unlock()

	if VerboseLogs {
		cc.vlogf("http2: Transport closing idle conn %p (forSingleUse=%v, maxStream=%v)", cc, cc.singleUse, nextID-2)
	}
	cc.closeConn()
}

func (cc *ClientConn) isDoNotReuseAndIdle() bool {
	cc.mu.Lock()
	defer cc.mu.Unlock()
	return cc.doNotReuse && len(cc.streams) == 0
}

var shutdownEnterWaitStateHook = func() {}

// Shutdown gracefully closes the client connection, waiting for running streams to complete.
func (cc *ClientConn) Shutdown(ctx context.Context) error {
	if err := cc.sendGoAway(); err != nil {
		return err
	}
	// Wait for all in-flight streams to complete or connection to close
	done := make(chan struct{})
	cancelled := false // guarded by cc.mu
	go func() {
		cc.t.markNewGoroutine()
		cc.mu.Lock()
		defer cc.mu.Unlock()
		for {
			if len(cc.streams) == 0 || cc.closed {
				cc.closed = true
				close(done)
				break
			}
			if cancelled {
				break
			}
			cc.cond.Wait()
		}
	}()
	shutdownEnterWaitStateHook()
	select {
	case <-done:
		cc.closeConn()
		return nil
	case <-ctx.Done():
		cc.mu.Lock()
		// Free the goroutine above
		cancelled = true
		cc.cond.Broadcast()
		cc.mu.Unlock()
		return ctx.Err()
	}
}

func (cc *ClientConn) sendGoAway() error {
	cc.mu.Lock()
	closing := cc.closing
	cc.closing = true
	maxStreamID := cc.nextStreamID
	cc.mu.Unlock()
	if closing {
		// GOAWAY sent already
		return nil
	}

	cc.wmu.Lock()
	defer cc.wmu.Unlock()
	// Send a graceful shutdown frame to server
	if err := cc.fr.WriteGoAway(maxStreamID, ErrCodeNo, nil); err != nil {
		return err
	}
	if err := cc.bw.Flush(); err != nil {
		return err
	}
	// Prevent new requests
	return nil
}

// closes the client connection immediately. In-flight requests are interrupted.
// err is sent to streams.
func (cc *ClientConn) closeForError(err error) {
	cc.mu.Lock()
	cc.closed = true
	for _, cs := range cc.streams {
		cs.abortStreamLocked(err)
	}
	cc.cond.Broadcast()
	cc.mu.Unlock()
	cc.closeConn()
}

// Close closes the client connection immediately.
//
// In-flight requests are interrupted. For a graceful shutdown, use Shutdown instead.
func (cc *ClientConn) Close() error {
	err := errors.New("http2: client connection force closed via ClientConn.Close")
	cc.closeForError(err)
	return nil
}

// closes the client connection immediately. In-flight requests are interrupted.
func (cc *ClientConn) closeForLostPing() {
	err := errors.New("http2: client connection lost")
	if f := cc.t.CountError; f != nil {
		f("conn_close_lost_ping")
	}
	cc.closeForError(err)
}

// errRequestCanceled is a copy of net/http's errRequestCanceled because it's not
// exported. At least they'll be DeepEqual for h1-vs-h2 comparisons tests.
var errRequestCanceled = errors.New("net/http: request canceled")

func commaSeparatedTrailers(req *http.Request) (string, error) {
	keys := make([]string, 0, len(req.Trailer))
	for k := range req.Trailer {
		k = canonicalHeader(k)
		switch k {
		case "Transfer-Encoding", "Trailer", "Content-Length":
			return "", fmt.Errorf("invalid Trailer key %q", k)
		}
		keys = append(keys, k)
	}
	if len(keys) > 0 {
		sort.Strings(keys)
		return strings.Join(keys, ","), nil
	}
	return "", nil
}

func (cc *ClientConn) responseHeaderTimeout() time.Duration {
	if cc.t.t1 != nil {
		return cc.t.t1.ResponseHeaderTimeout
	}
	// No way to do this (yet?) with just an http2.Transport. Probably
	// no need. Request.Cancel this is the new way. We only need to support
	// this for compatibility with the old http.Transport fields when
	// we're doing transparent http2.
	return 0
}

// checkConnHeaders checks whether req has any invalid connection-level headers.
// per RFC 7540 section 8.1.2.2: Connection-Specific Header Fields.
// Certain headers are special-cased as okay but not transmitted later.
func checkConnHeaders(req *http.Request) error {
	if v := req.Header.Get("Upgrade"); v != "" {
		return fmt.Errorf("http2: invalid Upgrade request header: %q", req.Header["Upgrade"])
	}
	if vv := req.Header["Transfer-Encoding"]; len(vv) > 0 && (len(vv) > 1 || vv[0] != "" && vv[0] != "chunked") {
		return fmt.Errorf("http2: invalid Transfer-Encoding request header: %q", vv)
	}
	if vv := req.Header["Connection"]; len(vv) > 0 && (len(vv) > 1 || vv[0] != "" && !asciiEqualFold(vv[0], "close") && !asciiEqualFold(vv[0], "keep-alive")) {
		return fmt.Errorf("http2: invalid Connection request header: %q", vv)
	}
	return nil
}

// actualContentLength returns a sanitized version of
// req.ContentLength, where 0 actually means zero (not unknown) and -1
// means unknown.
func actualContentLength(req *http.Request) int64 {
	if req.Body == nil || req.Body == http.NoBody {
		return 0
	}
	if req.ContentLength != 0 {
		return req.ContentLength
	}
	return -1
}

func (cc *ClientConn) decrStreamReservations() {
	cc.mu.Lock()
	defer cc.mu.Unlock()
	cc.decrStreamReservationsLocked()
}

func (cc *ClientConn) decrStreamReservationsLocked() {
	if cc.streamsReserved > 0 {
		cc.streamsReserved--
	}
}

func (cc *ClientConn) RoundTrip(req *http.Request) (*http.Response, error) {
	return cc.roundTrip(req, nil)
}

func (cc *ClientConn) roundTrip(req *http.Request, streamf func(*clientStream)) (*http.Response, error) {
	ctx := req.Context()
	cs := &clientStream{
		cc:                   cc,
		ctx:                  ctx,
		reqCancel:            req.Cancel,
		isHead:               req.Method == "HEAD",
		reqBody:              req.Body,
		reqBodyContentLength: actualContentLength(req),
		trace:                httptrace.ContextClientTrace(ctx),
		peerClosed:           make(chan struct{}),
		abort:                make(chan struct{}),
		respHeaderRecv:       make(chan struct{}),
		donec:                make(chan struct{}),
	}

	// TODO(bradfitz): this is a copy of the logic in net/http. Unify somewhere?
	if !cc.t.disableCompression() &&
		req.Header.Get("Accept-Encoding") == "" &&
		req.Header.Get("Range") == "" &&
		!cs.isHead {
		// Request gzip only, not deflate. Deflate is ambiguous and
		// not as universally supported anyway.
		// See: https://zlib.net/zlib_faq.html#faq39
		//
		// Note that we don't request this for HEAD requests,
		// due to a bug in nginx:
		//   http://trac.nginx.org/nginx/ticket/358
		//   https://golang.org/issue/5522
		//
		// We don't request gzip if the request is for a range, since
		// auto-decoding a portion of a gzipped document will just fail
		// anyway. See https://golang.org/issue/8923
		cs.requestedGzip = true
	}

	go cs.doRequest(req, streamf)

	waitDone := func() error {
		select {
		case <-cs.donec:
			return nil
		case <-ctx.Done():
			return ctx.Err()
		case <-cs.reqCancel:
			return errRequestCanceled
		}
	}

	handleResponseHeaders := func() (*http.Response, error) {
		res := cs.res
		if res.StatusCode > 299 {
			// On error or status code 3xx, 4xx, 5xx, etc abort any
			// ongoing write, assuming that the server doesn't care
			// about our request body. If the server replied with 1xx or
			// 2xx, however, then assume the server DOES potentially
			// want our body (e.g. full-duplex streaming:
			// golang.org/issue/13444). If it turns out the server
			// doesn't, they'll RST_STREAM us soon enough. This is a
			// heuristic to avoid adding knobs to Transport. Hopefully
			// we can keep it.
			cs.abortRequestBodyWrite()
		}
		res.Request = req
		res.TLS = cc.tlsState
		if res.Body == noBody && actualContentLength(req) == 0 {
			// If there isn't a request or response body still being
			// written, then wait for the stream to be closed before
			// RoundTrip returns.
			if err := waitDone(); err != nil {
				return nil, err
			}
		}
		return res, nil
	}

	cancelRequest := func(cs *clientStream, err error) error {
		cs.cc.mu.Lock()
		bodyClosed := cs.reqBodyClosed
		cs.cc.mu.Unlock()
		// Wait for the request body to be closed.
		//
		// If nothing closed the body before now, abortStreamLocked
		// will have started a goroutine to close it.
		//
		// Closing the body before returning avoids a race condition
		// with net/http checking its readTrackingBody to see if the
		// body was read from or closed. See golang/go#60041.
		//
		// The body is closed in a separate goroutine without the
		// connection mutex held, but dropping the mutex before waiting
		// will keep us from holding it indefinitely if the body
		// close is slow for some reason.
		if bodyClosed != nil {
			<-bodyClosed
		}
		return err
	}

	for {
		select {
		case <-cs.respHeaderRecv:
			return handleResponseHeaders()
		case <-cs.abort:
			select {
			case <-cs.respHeaderRecv:
				// If both cs.respHeaderRecv and cs.abort are signaling,
				// pick respHeaderRecv. The server probably wrote the
				// response and immediately reset the stream.
				// golang.org/issue/49645
				return handleResponseHeaders()
			default:
				waitDone()
				return nil, cs.abortErr
			}
		case <-ctx.Done():
			err := ctx.Err()
			cs.abortStream(err)
			return nil, cancelRequest(cs, err)
		case <-cs.reqCancel:
			cs.abortStream(errRequestCanceled)
			return nil, cancelRequest(cs, errRequestCanceled)
		}
	}
}

// doRequest runs for the duration of the request lifetime.
//
// It sends the request and performs post-request cleanup (closing Request.Body, etc.).
func (cs *clientStream) doRequest(req *http.Request, streamf func(*clientStream)) {
	cs.cc.t.markNewGoroutine()
	err := cs.writeRequest(req, streamf)
	cs.cleanupWriteRequest(err)
}

var errExtendedConnectNotSupported = errors.New("net/http: extended connect not supported by peer")

// writeRequest sends a request.
//
// It returns nil after the request is written, the response read,
// and the request stream is half-closed by the peer.
//
// It returns non-nil if the request ends otherwise.
// If the returned error is StreamError, the error Code may be used in resetting the stream.
func (cs *clientStream) writeRequest(req *http.Request, streamf func(*clientStream)) (err error) {
	cc := cs.cc
	ctx := cs.ctx

	if err := checkConnHeaders(req); err != nil {
		return err
	}

	// wait for setting frames to be received, a server can change this value later,
	// but we just wait for the first settings frame
	var isExtendedConnect bool
	if req.Method == "CONNECT" && req.Header.Get(":protocol") != "" {
		isExtendedConnect = true
	}

	// Acquire the new-request lock by writing to reqHeaderMu.
	// This lock guards the critical section covering allocating a new stream ID
	// (requires mu) and creating the stream (requires wmu).
	if cc.reqHeaderMu == nil {
		panic("RoundTrip on uninitialized ClientConn") // for tests
	}
	if isExtendedConnect {
		select {
		case <-cs.reqCancel:
			return errRequestCanceled
		case <-ctx.Done():
			return ctx.Err()
		case <-cc.seenSettingsChan:
			if !cc.extendedConnectAllowed {
				return errExtendedConnectNotSupported
			}
		}
	}
	select {
	case cc.reqHeaderMu <- struct{}{}:
	case <-cs.reqCancel:
		return errRequestCanceled
	case <-ctx.Done():
		return ctx.Err()
	}

	cc.mu.Lock()
	if cc.idleTimer != nil {
		cc.idleTimer.Stop()
	}
	cc.decrStreamReservationsLocked()
	if err := cc.awaitOpenSlotForStreamLocked(cs); err != nil {
		cc.mu.Unlock()
		<-cc.reqHeaderMu
		return err
	}
	cc.addStreamLocked(cs) // assigns stream ID
	if isConnectionCloseRequest(req) {
		cc.doNotReuse = true
	}
	cc.mu.Unlock()

	if streamf != nil {
		streamf(cs)
	}

	continueTimeout := cc.t.expectContinueTimeout()
	if continueTimeout != 0 {
		if !httpguts.HeaderValuesContainsToken(req.Header["Expect"], "100-continue") {
			continueTimeout = 0
		} else {
			cs.on100 = make(chan struct{}, 1)
		}
	}

	// Past this point (where we send request headers), it is possible for
	// RoundTrip to return successfully. Since the RoundTrip contract permits
	// the caller to "mutate or reuse" the Request after closing the Response's Body,
	// we must take care when referencing the Request from here on.
	err = cs.encodeAndWriteHeaders(req)
	<-cc.reqHeaderMu
	if err != nil {
		return err
	}

	hasBody := cs.reqBodyContentLength != 0
	if !hasBody {
		cs.sentEndStream = true
	} else {
		if continueTimeout != 0 {
			traceWait100Continue(cs.trace)
			timer := time.NewTimer(continueTimeout)
			select {
			case <-timer.C:
				err = nil
			case <-cs.on100:
				err = nil
			case <-cs.abort:
				err = cs.abortErr
			case <-ctx.Done():
				err = ctx.Err()
			case <-cs.reqCancel:
				err = errRequestCanceled
			}
			timer.Stop()
			if err != nil {
				traceWroteRequest(cs.trace, err)
				return err
			}
		}

		if err = cs.writeRequestBody(req); err != nil {
			if err != errStopReqBodyWrite {
				traceWroteRequest(cs.trace, err)
				return err
			}
		} else {
			cs.sentEndStream = true
		}
	}

	traceWroteRequest(cs.trace, err)

	var respHeaderTimer <-chan time.Time
	var respHeaderRecv chan struct{}
	if d := cc.responseHeaderTimeout(); d != 0 {
		timer := cc.t.newTimer(d)
		defer timer.Stop()
		respHeaderTimer = timer.C()
		respHeaderRecv = cs.respHeaderRecv
	}
	// Wait until the peer half-closes its end of the stream,
	// or until the request is aborted (via context, error, or otherwise),
	// whichever comes first.
	for {
		select {
		case <-cs.peerClosed:
			return nil
		case <-respHeaderTimer:
			return errTimeout
		case <-respHeaderRecv:
			respHeaderRecv = nil
			respHeaderTimer = nil // keep waiting for END_STREAM
		case <-cs.abort:
			return cs.abortErr
		case <-ctx.Done():
			return ctx.Err()
		case <-cs.reqCancel:
			return errRequestCanceled
		}
	}
}

func (cs *clientStream) encodeAndWriteHeaders(req *http.Request) error {
	cc := cs.cc
	ctx := cs.ctx

	cc.wmu.Lock()
	defer cc.wmu.Unlock()

	// If the request was canceled while waiting for cc.mu, just quit.
	select {
	case <-cs.abort:
		return cs.abortErr
	case <-ctx.Done():
		return ctx.Err()
	case <-cs.reqCancel:
		return errRequestCanceled
	default:
	}

	// Encode headers.
	//
	// we send: HEADERS{1}, CONTINUATION{0,} + DATA{0,} (DATA is
	// sent by writeRequestBody below, along with any Trailers,
	// again in form HEADERS{1}, CONTINUATION{0,})
	trailers, err := commaSeparatedTrailers(req)
	if err != nil {
		return err
	}
	hasTrailers := trailers != ""
	contentLen := actualContentLength(req)
	hasBody := contentLen != 0
	hdrs, err := cc.encodeHeaders(req, cs.requestedGzip, trailers, contentLen)
	if err != nil {
		return err
	}

	// Write the request.
	endStream := !hasBody && !hasTrailers
	cs.sentHeaders = true
	err = cc.writeHeaders(cs.ID, endStream, int(cc.maxFrameSize), hdrs)
	traceWroteHeaders(cs.trace)
	return err
}

// cleanupWriteRequest performs post-request tasks.
//
// If err (the result of writeRequest) is non-nil and the stream is not closed,
// cleanupWriteRequest will send a reset to the peer.
func (cs *clientStream) cleanupWriteRequest(err error) {
	cc := cs.cc

	if cs.ID == 0 {
		// We were canceled before creating the stream, so return our reservation.
		cc.decrStreamReservations()
	}

	// TODO: write h12Compare test showing whether
	// Request.Body is closed by the Transport,
	// and in multiple cases: server replies <=299 and >299
	// while still writing request body
	cc.mu.Lock()
	mustCloseBody := false
	if cs.reqBody != nil && cs.reqBodyClosed == nil {
		mustCloseBody = true
		cs.reqBodyClosed = make(chan struct{})
	}
	bodyClosed := cs.reqBodyClosed
	closeOnIdle := cc.singleUse || cc.doNotReuse || cc.t.disableKeepAlives() || cc.goAway != nil
	cc.mu.Unlock()
	if mustCloseBody {
		cs.reqBody.Close()
		close(bodyClosed)
	}
	if bodyClosed != nil {
		<-bodyClosed
	}

	if err != nil && cs.sentEndStream {
		// If the connection is closed immediately after the response is read,
		// we may be aborted before finishing up here. If the stream was closed
		// cleanly on both sides, there is no error.
		select {
		case <-cs.peerClosed:
			err = nil
		default:
		}
	}
	if err != nil {
		cs.abortStream(err) // possibly redundant, but harmless
		if cs.sentHeaders {
			if se, ok := err.(StreamError); ok {
				if se.Cause != errFromPeer {
					cc.writeStreamReset(cs.ID, se.Code, false, err)
				}
			} else {
				// We're cancelling an in-flight request.
				//
				// This could be due to the server becoming unresponsive.
				// To avoid sending too many requests on a dead connection,
				// we let the request continue to consume a concurrency slot
				// until we can confirm the server is still responding.
				// We do this by sending a PING frame along with the RST_STREAM
				// (unless a ping is already in flight).
				//
				// For simplicity, we don't bother tracking the PING payload:
				// We reset cc.pendingResets any time we receive a PING ACK.
				//
				// We skip this if the conn is going to be closed on idle,
				// because it's short lived and will probably be closed before
				// we get the ping response.
				ping := false
				if !closeOnIdle {
					cc.mu.Lock()
					// rstStreamPingsBlocked works around a gRPC behavior:
					// see comment on the field for details.
					if !cc.rstStreamPingsBlocked {
						if cc.pendingResets == 0 {
							ping = true
						}
						cc.pendingResets++
					}
					cc.mu.Unlock()
				}
				cc.writeStreamReset(cs.ID, ErrCodeCancel, ping, err)
			}
		}
		cs.bufPipe.CloseWithError(err) // no-op if already closed
	} else {
		if cs.sentHeaders && !cs.sentEndStream {
			cc.writeStreamReset(cs.ID, ErrCodeNo, false, nil)
		}
		cs.bufPipe.CloseWithError(errRequestCanceled)
	}
	if cs.ID != 0 {
		cc.forgetStreamID(cs.ID)
	}

	cc.wmu.Lock()
	werr := cc.werr
	cc.wmu.Unlock()
	if werr != nil {
		cc.Close()
	}

	close(cs.donec)
}

// awaitOpenSlotForStreamLocked waits until len(streams) < maxConcurrentStreams.
// Must hold cc.mu.
func (cc *ClientConn) awaitOpenSlotForStreamLocked(cs *clientStream) error {
	for {
		if cc.closed && cc.nextStreamID == 1 && cc.streamsReserved == 0 {
			// This is the very first request sent to this connection.
			// Return a fatal error which aborts the retry loop.
			return errClientConnNotEstablished
		}
		cc.lastActive = cc.t.now()
		if cc.closed || !cc.canTakeNewRequestLocked() {
			return errClientConnUnusable
		}
		cc.lastIdle = time.Time{}
		if cc.currentRequestCountLocked() < int(cc.maxConcurrentStreams) {
			return nil
		}
		cc.pendingRequests++
		cc.cond.Wait()
		cc.pendingRequests--
		select {
		case <-cs.abort:
			return cs.abortErr
		default:
		}
	}
}

// requires cc.wmu be held
func (cc *ClientConn) writeHeaders(streamID uint32, endStream bool, maxFrameSize int, hdrs []byte) error {
	first := true // first frame written (HEADERS is first, then CONTINUATION)
	for len(hdrs) > 0 && cc.werr == nil {
		chunk := hdrs
		if len(chunk) > maxFrameSize {
			chunk = chunk[:maxFrameSize]
		}
		hdrs = hdrs[len(chunk):]
		endHeaders := len(hdrs) == 0
		if first {
			cc.fr.WriteHeaders(HeadersFrameParam{
				StreamID:      streamID,
				BlockFragment: chunk,
				EndStream:     endStream,
				EndHeaders:    endHeaders,
			})
			first = false
		} else {
			cc.fr.WriteContinuation(streamID, endHeaders, chunk)
		}
	}
	cc.bw.Flush()
	return cc.werr
}

// internal error values; they don't escape to callers
var (
	// abort request body write; don't send cancel
	errStopReqBodyWrite = errors.New("http2: aborting request body write")

	// abort request body write, but send stream reset of cancel.
	errStopReqBodyWriteAndCancel = errors.New("http2: canceling request")

	errReqBodyTooLong = errors.New("http2: request body larger than specified content length")
)

// frameScratchBufferLen returns the length of a buffer to use for
// outgoing request bodies to read/write to/from.
//
// It returns max(1, min(peer's advertised max frame size,
// Request.ContentLength+1, 512KB)).
func (cs *clientStream) frameScratchBufferLen(maxFrameSize int) int {
	const max = 512 << 10
	n := int64(maxFrameSize)
	if n > max {
		n = max
	}
	if cl := cs.reqBodyContentLength; cl != -1 && cl+1 < n {
		// Add an extra byte past the declared content-length to
		// give the caller's Request.Body io.Reader a chance to
		// give us more bytes than they declared, so we can catch it
		// early.
		n = cl + 1
	}
	if n < 1 {
		return 1
	}
	return int(n) // doesn't truncate; max is 512K
}

// Seven bufPools manage different frame sizes. This helps to avoid scenarios where long-running
// streaming requests using small frame sizes occupy large buffers initially allocated for prior
// requests needing big buffers. The size ranges are as follows:
// {0 KB, 16 KB], {16 KB, 32 KB], {32 KB, 64 KB], {64 KB, 128 KB], {128 KB, 256 KB],
// {256 KB, 512 KB], {512 KB, infinity}
// In practice, the maximum scratch buffer size should not exceed 512 KB due to
// frameScratchBufferLen(maxFrameSize), thus the "infinity pool" should never be used.
// It exists mainly as a safety measure, for potential future increases in max buffer size.
var bufPools [7]sync.Pool // of *[]byte
func bufPoolIndex(size int) int {
	if size <= 16384 {
		return 0
	}
	size -= 1
	bits := bits.Len(uint(size))
	index := bits - 14
	if index >= len(bufPools) {
		return len(bufPools) - 1
	}
	return index
}

func (cs *clientStream) writeRequestBody(req *http.Request) (err error) {
	cc := cs.cc
	body := cs.reqBody
	sentEnd := false // whether we sent the final DATA frame w/ END_STREAM

	hasTrailers := req.Trailer != nil
	remainLen := cs.reqBodyContentLength
	hasContentLen := remainLen != -1

	cc.mu.Lock()
	maxFrameSize := int(cc.maxFrameSize)
	cc.mu.Unlock()

	// Scratch buffer for reading into & writing from.
	scratchLen := cs.frameScratchBufferLen(maxFrameSize)
	var buf []byte
	index := bufPoolIndex(scratchLen)
	if bp, ok := bufPools[index].Get().(*[]byte); ok && len(*bp) >= scratchLen {
		defer bufPools[index].Put(bp)
		buf = *bp
	} else {
		buf = make([]byte, scratchLen)
		defer bufPools[index].Put(&buf)
	}

	var sawEOF bool
	for !sawEOF {
		n, err := body.Read(buf)
		if hasContentLen {
			remainLen -= int64(n)
			if remainLen == 0 && err == nil {
				// The request body's Content-Length was predeclared and
				// we just finished reading it all, but the underlying io.Reader
				// returned the final chunk with a nil error (which is one of
				// the two valid things a Reader can do at EOF). Because we'd prefer
				// to send the END_STREAM bit early, double-check that we're actually
				// at EOF. Subsequent reads should return (0, EOF) at this point.
				// If either value is different, we return an error in one of two ways below.
				var scratch [1]byte
				var n1 int
				n1, err = body.Read(scratch[:])
				remainLen -= int64(n1)
			}
			if remainLen < 0 {
				err = errReqBodyTooLong
				return err
			}
		}
		if err != nil {
			cc.mu.Lock()
			bodyClosed := cs.reqBodyClosed != nil
			cc.mu.Unlock()
			switch {
			case bodyClosed:
				return errStopReqBodyWrite
			case err == io.EOF:
				sawEOF = true
				err = nil
			default:
				return err
			}
		}

		remain := buf[:n]
		for len(remain) > 0 && err == nil {
			var allowed int32
			allowed, err = cs.awaitFlowControl(len(remain))
			if err != nil {
				return err
			}
			cc.wmu.Lock()
			data := remain[:allowed]
			remain = remain[allowed:]
			sentEnd = sawEOF && len(remain) == 0 && !hasTrailers
			err = cc.fr.WriteData(cs.ID, sentEnd, data)
			if err == nil {
				// TODO(bradfitz): this flush is for latency, not bandwidth.
				// Most requests won't need this. Make this opt-in or
				// opt-out?  Use some heuristic on the body type? Nagel-like
				// timers?  Based on 'n'? Only last chunk of this for loop,
				// unless flow control tokens are low? For now, always.
				// If we change this, see comment below.
				err = cc.bw.Flush()
			}
			cc.wmu.Unlock()
		}
		if err != nil {
			return err
		}
	}

	if sentEnd {
		// Already sent END_STREAM (which implies we have no
		// trailers) and flushed, because currently all
		// WriteData frames above get a flush. So we're done.
		return nil
	}

	// Since the RoundTrip contract permits the caller to "mutate or reuse"
	// a request after the Response's Body is closed, verify that this hasn't
	// happened before accessing the trailers.
	cc.mu.Lock()
	trailer := req.Trailer
	err = cs.abortErr
	cc.mu.Unlock()
	if err != nil {
		return err
	}

	cc.wmu.Lock()
	defer cc.wmu.Unlock()
	var trls []byte
	if len(trailer) > 0 {
		trls, err = cc.encodeTrailers(trailer)
		if err != nil {
			return err
		}
	}

	// Two ways to send END_STREAM: either with trailers, or
	// with an empty DATA frame.
	if len(trls) > 0 {
		err = cc.writeHeaders(cs.ID, true, maxFrameSize, trls)
	} else {
		err = cc.fr.WriteData(cs.ID, true, nil)
	}
	if ferr := cc.bw.Flush(); ferr != nil && err == nil {
		err = ferr
	}
	return err
}

// awaitFlowControl waits for [1, min(maxBytes, cc.cs.maxFrameSize)] flow
// control tokens from the server.
// It returns either the non-zero number of tokens taken or an error
// if the stream is dead.
func (cs *clientStream) awaitFlowControl(maxBytes int) (taken int32, err error) {
	cc := cs.cc
	ctx := cs.ctx
	cc.mu.Lock()
	defer cc.mu.Unlock()
	for {
		if cc.closed {
			return 0, errClientConnClosed
		}
		if cs.reqBodyClosed != nil {
			return 0, errStopReqBodyWrite
		}
		select {
		case <-cs.abort:
			return 0, cs.abortErr
		case <-ctx.Done():
			return 0, ctx.Err()
		case <-cs.reqCancel:
			return 0, errRequestCanceled
		default:
		}
		if a := cs.flow.available(); a > 0 {
			take := a
			if int(take) > maxBytes {

				take = int32(maxBytes) // can't truncate int; take is int32
			}
			if take > int32(cc.maxFrameSize) {
				take = int32(cc.maxFrameSize)
			}
			cs.flow.take(take)
			return take, nil
		}
		cc.cond.Wait()
	}
}

func validateHeaders(hdrs http.Header) string {
	for k, vv := range hdrs {
		if !httpguts.ValidHeaderFieldName(k) && k != ":protocol" {
			return fmt.Sprintf("name %q", k)
		}
		for _, v := range vv {
			if !httpguts.ValidHeaderFieldValue(v) {
				// Don't include the value in the error,
				// because it may be sensitive.
				return fmt.Sprintf("value for header %q", k)
			}
		}
	}
	return ""
}

var errNilRequestURL = errors.New("http2: Request.URI is nil")

func isNormalConnect(req *http.Request) bool {
	return req.Method == "CONNECT" && req.Header.Get(":protocol") == ""
}

// requires cc.wmu be held.
func (cc *ClientConn) encodeHeaders(req *http.Request, addGzipHeader bool, trailers string, contentLength int64) ([]byte, error) {
	cc.hbuf.Reset()
	if req.URL == nil {
		return nil, errNilRequestURL
	}

	host := req.Host
	if host == "" {
		host = req.URL.Host
	}
	host, err := httpguts.PunycodeHostPort(host)
	if err != nil {
		return nil, err
	}
	if !httpguts.ValidHostHeader(host) {
		return nil, errors.New("http2: invalid Host header")
	}

	var path string
	if !isNormalConnect(req) {
		path = req.URL.RequestURI()
		if !validPseudoPath(path) {
			orig := path
			path = strings.TrimPrefix(path, req.URL.Scheme+"://"+host)
			if !validPseudoPath(path) {
				if req.URL.Opaque != "" {
					return nil, fmt.Errorf("invalid request :path %q from URL.Opaque = %q", orig, req.URL.Opaque)
				} else {
					return nil, fmt.Errorf("invalid request :path %q", orig)
				}
			}
		}
	}

	// Check for any invalid headers+trailers and return an error before we
	// potentially pollute our hpack state. (We want to be able to
	// continue to reuse the hpack encoder for future requests)
	if err := validateHeaders(req.Header); err != "" {
		return nil, fmt.Errorf("invalid HTTP header %s", err)
	}
	if err := validateHeaders(req.Trailer); err != "" {
		return nil, fmt.Errorf("invalid HTTP trailer %s", err)
	}

	enumerateHeaders := func(f func(name, value string)) {
		// 8.1.2.3 Request Pseudo-Header Fields
		// The :path pseudo-header field includes the path and query parts of the
		// target URI (the path-absolute production and optionally a '?' character
		// followed by the query production, see Sections 3.3 and 3.4 of
		// [RFC3986]).
		f(":authority", host)
		m := req.Method
		if m == "" {
			m = http.MethodGet
		}
		f(":method", m)
		if !isNormalConnect(req) {
			f(":path", path)
			f(":scheme", req.URL.Scheme)
		}
		if trailers != "" {
			f("trailer", trailers)
		}

		var didUA bool
		for k, vv := range req.Header {
			if asciiEqualFold(k, "host") || asciiEqualFold(k, "content-length") {
				// Host is :authority, already sent.
				// Content-Length is automatic, set below.
				continue
			} else if asciiEqualFold(k, "connection") ||
				asciiEqualFold(k, "proxy-connection") ||
				asciiEqualFold(k, "transfer-encoding") ||
				asciiEqualFold(k, "upgrade") ||
				asciiEqualFold(k, "keep-alive") {
				// Per 8.1.2.2 Connection-Specific Header
				// Fields, don't send connection-specific
				// fields. We have already checked if any
				// are error-worthy so just ignore the rest.
				continue
			} else if asciiEqualFold(k, "user-agent") {
				// Match Go's http1 behavior: at most one
				// User-Agent. If set to nil or empty string,
				// then omit it. Otherwise if not mentioned,
				// include the default (below).
				didUA = true
				if len(vv) < 1 {
					continue
				}
				vv = vv[:1]
				if vv[0] == "" {
					continue
				}
			} else if asciiEqualFold(k, "cookie") {
				// Per 8.1.2.5 To allow for better compression efficiency, the
				// Cookie header field MAY be split into separate header fields,
				// each with one or more cookie-pairs.
				for _, v := range vv {
					for {
						p := strings.IndexByte(v, ';')
						if p < 0 {
							break
						}
						f("cookie", v[:p])
						p++
						// strip space after semicolon if any.
						for p+1 <= len(v) && v[p] == ' ' {
							p++
						}
						v = v[p:]
					}
					if len(v) > 0 {
						f("cookie", v)
					}
				}
				continue
			}

			for _, v := range vv {
				f(k, v)
			}
		}
		if shouldSendReqContentLength(req.Method, contentLength) {
			f("content-length", strconv.FormatInt(contentLength, 10))
		}
		if addGzipHeader {
			f("accept-encoding", "gzip")
		}
		if !didUA {
			f("user-agent", defaultUserAgent)
		}
	}

	// Do a first pass over the headers counting bytes to ensure
	// we don't exceed cc.peerMaxHeaderListSize. This is done as a
	// separate pass before encoding the headers to prevent
	// modifying the hpack state.
	hlSize := uint64(0)
	enumerateHeaders(func(name, value string) {
		hf := hpack.HeaderField{Name: name, Value: value}
		hlSize += uint64(hf.Size())
	})

	if hlSize > cc.peerMaxHeaderListSize {
		return nil, errRequestHeaderListSize
	}

	trace := httptrace.ContextClientTrace(req.Context())
	traceHeaders := traceHasWroteHeaderField(trace)

	// Header list size is ok. Write the headers.
	enumerateHeaders(func(name, value string) {
		name, ascii := lowerHeader(name)
		if !ascii {
			// Skip writing invalid headers. Per RFC 7540, Section 8.1.2, header
			// field names have to be ASCII characters (just as in HTTP/1.x).
			return
		}
		cc.writeHeader(name, value)
		if traceHeaders {
			traceWroteHeaderField(trace, name, value)
		}
	})

	return cc.hbuf.Bytes(), nil
}

// shouldSendReqContentLength reports whether the http2.Transport should send
// a "content-length" request header. This logic is basically a copy of the net/http
// transferWriter.shouldSendContentLength.
// The contentLength is the corrected contentLength (so 0 means actually 0, not unknown).
// -1 means unknown.
func shouldSendReqContentLength(method string, contentLength int64) bool {
	if contentLength > 0 {
		return true
	}
	if contentLength < 0 {
		return false
	}
	// For zero bodies, whether we send a content-length depends on the method.
	// It also kinda doesn't matter for http2 either way, with END_STREAM.
	switch method {
	case "POST", "PUT", "PATCH":
		return true
	default:
		return false
	}
}

// requires cc.wmu be held.
func (cc *ClientConn) encodeTrailers(trailer http.Header) ([]byte, error) {
	cc.hbuf.Reset()

	hlSize := uint64(0)
	for k, vv := range trailer {
		for _, v := range vv {
			hf := hpack.HeaderField{Name: k, Value: v}
			hlSize += uint64(hf.Size())
		}
	}
	if hlSize > cc.peerMaxHeaderListSize {
		return nil, errRequestHeaderListSize
	}

	for k, vv := range trailer {
		lowKey, ascii := lowerHeader(k)
		if !ascii {
			// Skip writing invalid headers. Per RFC 7540, Section 8.1.2, header
			// field names have to be ASCII characters (just as in HTTP/1.x).
			continue
		}
		// Transfer-Encoding, etc.. have already been filtered at the
		// start of RoundTrip
		for _, v := range vv {
			cc.writeHeader(lowKey, v)
		}
	}
	return cc.hbuf.Bytes(), nil
}

func (cc *ClientConn) writeHeader(name, value string) {
	if VerboseLogs {
		log.Printf("http2: Transport encoding header %q = %q", name, value)
	}
	cc.henc.WriteField(hpack.HeaderField{Name: name, Value: value})
}

type resAndError struct {
	_   incomparable
	res *http.Response
	err error
}

// requires cc.mu be held.
func (cc *ClientConn) addStreamLocked(cs *clientStream) {
	cs.flow.add(int32(cc.initialWindowSize))
	cs.flow.setConnFlow(&cc.flow)
	cs.inflow.init(cc.initialStreamRecvWindowSize)
	cs.ID = cc.nextStreamID
	cc.nextStreamID += 2
	cc.streams[cs.ID] = cs
	if cs.ID == 0 {
		panic("assigned stream ID 0")
	}
}

func (cc *ClientConn) forgetStreamID(id uint32) {
	cc.mu.Lock()
	slen := len(cc.streams)
	delete(cc.streams, id)
	if len(cc.streams) != slen-1 {
		panic("forgetting unknown stream id")
	}
	cc.lastActive = cc.t.now()
	if len(cc.streams) == 0 && cc.idleTimer != nil {
		cc.idleTimer.Reset(cc.idleTimeout)
		cc.lastIdle = cc.t.now()
	}
	// Wake up writeRequestBody via clientStream.awaitFlowControl and
	// wake up RoundTrip if there is a pending request.
	cc.cond.Broadcast()

	closeOnIdle := cc.singleUse || cc.doNotReuse || cc.t.disableKeepAlives() || cc.goAway != nil
	if closeOnIdle && cc.streamsReserved == 0 && len(cc.streams) == 0 {
		if VerboseLogs {
			cc.vlogf("http2: Transport closing idle conn %p (forSingleUse=%v, maxStream=%v)", cc, cc.singleUse, cc.nextStreamID-2)
		}
		cc.closed = true
		defer cc.closeConn()
	}

	cc.mu.Unlock()
}

// clientConnReadLoop is the state owned by the clientConn's frame-reading readLoop.
type clientConnReadLoop struct {
	_  incomparable
	cc *ClientConn
}

// readLoop runs in its own goroutine and reads and dispatches frames.
func (cc *ClientConn) readLoop() {
	cc.t.markNewGoroutine()
	rl := &clientConnReadLoop{cc: cc}
	defer rl.cleanup()
	cc.readerErr = rl.run()
	if ce, ok := cc.readerErr.(ConnectionError); ok {
		cc.wmu.Lock()
		cc.fr.WriteGoAway(0, ErrCode(ce), nil)
		cc.wmu.Unlock()
	}
}

// GoAwayError is returned by the Transport when the server closes the
// TCP connection after sending a GOAWAY frame.
type GoAwayError struct {
	LastStreamID uint32
	ErrCode      ErrCode
	DebugData    string
}

func (e GoAwayError) Error() string {
	return fmt.Sprintf("http2: server sent GOAWAY and closed the connection; LastStreamID=%v, ErrCode=%v, debug=%q",
		e.LastStreamID, e.ErrCode, e.DebugData)
}

func isEOFOrNetReadError(err error) bool {
	if err == io.EOF {
		return true
	}
	ne, ok := err.(*net.OpError)
	return ok && ne.Op == "read"
}

func (rl *clientConnReadLoop) cleanup() {
	cc := rl.cc
	defer cc.closeConn()
	defer close(cc.readerDone)

	if cc.idleTimer != nil {
		cc.idleTimer.Stop()
	}

	// Close any response bodies if the server closes prematurely.
	// TODO: also do this if we've written the headers but not
	// gotten a response yet.
	err := cc.readerErr
	cc.mu.Lock()
	if cc.goAway != nil && isEOFOrNetReadError(err) {
		err = GoAwayError{
			LastStreamID: cc.goAway.LastStreamID,
			ErrCode:      cc.goAway.ErrCode,
			DebugData:    cc.goAwayDebug,
		}
	} else if err == io.EOF {
		err = io.ErrUnexpectedEOF
	}
	cc.closed = true

	// If the connection has never been used, and has been open for only a short time,
	// leave it in the connection pool for a little while.
	//
	// This avoids a situation where new connections are constantly created,
	// added to the pool, fail, and are removed from the pool, without any error
	// being surfaced to the user.
<<<<<<< HEAD
	const unusedWaitTime = 5 * time.Second
	idleTime := cc.t.now().Sub(cc.lastActive)
	if atomic.LoadUint32(&cc.atomicReused) == 0 && idleTime < unusedWaitTime {
=======
	unusedWaitTime := 5 * time.Second
	if cc.idleTimeout > 0 && unusedWaitTime > cc.idleTimeout {
		unusedWaitTime = cc.idleTimeout
	}
	idleTime := cc.t.now().Sub(cc.lastActive)
	if atomic.LoadUint32(&cc.atomicReused) == 0 && idleTime < unusedWaitTime && !cc.closedOnIdle {
>>>>>>> 07f1b83d
		cc.idleTimer = cc.t.afterFunc(unusedWaitTime-idleTime, func() {
			cc.t.connPool().MarkDead(cc)
		})
	} else {
		cc.mu.Unlock() // avoid any deadlocks in MarkDead
		cc.t.connPool().MarkDead(cc)
		cc.mu.Lock()
	}

	for _, cs := range cc.streams {
		select {
		case <-cs.peerClosed:
			// The server closed the stream before closing the conn,
			// so no need to interrupt it.
		default:
			cs.abortStreamLocked(err)
		}
	}
	cc.cond.Broadcast()
	cc.mu.Unlock()
}

// countReadFrameError calls Transport.CountError with a string
// representing err.
func (cc *ClientConn) countReadFrameError(err error) {
	f := cc.t.CountError
	if f == nil || err == nil {
		return
	}
	if ce, ok := err.(ConnectionError); ok {
		errCode := ErrCode(ce)
		f(fmt.Sprintf("read_frame_conn_error_%s", errCode.stringToken()))
		return
	}
	if errors.Is(err, io.EOF) {
		f("read_frame_eof")
		return
	}
	if errors.Is(err, io.ErrUnexpectedEOF) {
		f("read_frame_unexpected_eof")
		return
	}
	if errors.Is(err, ErrFrameTooLarge) {
		f("read_frame_too_large")
		return
	}
	f("read_frame_other")
}

func (rl *clientConnReadLoop) run() error {
	cc := rl.cc
	gotSettings := false
	readIdleTimeout := cc.readIdleTimeout
	var t timer
	if readIdleTimeout != 0 {
		t = cc.t.afterFunc(readIdleTimeout, cc.healthCheck)
	}
	for {
		f, err := cc.fr.ReadFrame()
		if t != nil {
			t.Reset(readIdleTimeout)
		}
		if err != nil {
			cc.vlogf("http2: Transport readFrame error on conn %p: (%T) %v", cc, err, err)
		}
		if se, ok := err.(StreamError); ok {
			if cs := rl.streamByID(se.StreamID, notHeaderOrDataFrame); cs != nil {
				if se.Cause == nil {
					se.Cause = cc.fr.errDetail
				}
				rl.endStreamError(cs, se)
			}
			continue
		} else if err != nil {
			cc.countReadFrameError(err)
			return err
		}
		if VerboseLogs {
			cc.vlogf("http2: Transport received %s", summarizeFrame(f))
		}
		if !gotSettings {
			if _, ok := f.(*SettingsFrame); !ok {
				cc.logf("protocol error: received %T before a SETTINGS frame", f)
				return ConnectionError(ErrCodeProtocol)
			}
			gotSettings = true
		}

		switch f := f.(type) {
		case *MetaHeadersFrame:
			err = rl.processHeaders(f)
		case *DataFrame:
			err = rl.processData(f)
		case *GoAwayFrame:
			err = rl.processGoAway(f)
		case *RSTStreamFrame:
			err = rl.processResetStream(f)
		case *SettingsFrame:
			err = rl.processSettings(f)
		case *PushPromiseFrame:
			err = rl.processPushPromise(f)
		case *WindowUpdateFrame:
			err = rl.processWindowUpdate(f)
		case *PingFrame:
			err = rl.processPing(f)
		default:
			cc.logf("Transport: unhandled response frame type %T", f)
		}
		if err != nil {
			if VerboseLogs {
				cc.vlogf("http2: Transport conn %p received error from processing frame %v: %v", cc, summarizeFrame(f), err)
			}
			if !cc.seenSettings {
				close(cc.seenSettingsChan)
			}
			return err
		}
	}
}

func (rl *clientConnReadLoop) processHeaders(f *MetaHeadersFrame) error {
	cs := rl.streamByID(f.StreamID, headerOrDataFrame)
	if cs == nil {
		// We'd get here if we canceled a request while the
		// server had its response still in flight. So if this
		// was just something we canceled, ignore it.
		return nil
	}
	if cs.readClosed {
		rl.endStreamError(cs, StreamError{
			StreamID: f.StreamID,
			Code:     ErrCodeProtocol,
			Cause:    errors.New("protocol error: headers after END_STREAM"),
		})
		return nil
	}
	if !cs.firstByte {
		if cs.trace != nil {
			// TODO(bradfitz): move first response byte earlier,
			// when we first read the 9 byte header, not waiting
			// until all the HEADERS+CONTINUATION frames have been
			// merged. This works for now.
			traceFirstResponseByte(cs.trace)
		}
		cs.firstByte = true
	}
	if !cs.pastHeaders {
		cs.pastHeaders = true
	} else {
		return rl.processTrailers(cs, f)
	}

	res, err := rl.handleResponse(cs, f)
	if err != nil {
		if _, ok := err.(ConnectionError); ok {
			return err
		}
		// Any other error type is a stream error.
		rl.endStreamError(cs, StreamError{
			StreamID: f.StreamID,
			Code:     ErrCodeProtocol,
			Cause:    err,
		})
		return nil // return nil from process* funcs to keep conn alive
	}
	if res == nil {
		// (nil, nil) special case. See handleResponse docs.
		return nil
	}
	cs.resTrailer = &res.Trailer
	cs.res = res
	close(cs.respHeaderRecv)
	if f.StreamEnded() {
		rl.endStream(cs)
	}
	return nil
}

// may return error types nil, or ConnectionError. Any other error value
// is a StreamError of type ErrCodeProtocol. The returned error in that case
// is the detail.
//
// As a special case, handleResponse may return (nil, nil) to skip the
// frame (currently only used for 1xx responses).
func (rl *clientConnReadLoop) handleResponse(cs *clientStream, f *MetaHeadersFrame) (*http.Response, error) {
	if f.Truncated {
		return nil, errResponseHeaderListSize
	}

	status := f.PseudoValue("status")
	if status == "" {
		return nil, errors.New("malformed response from server: missing status pseudo header")
	}
	statusCode, err := strconv.Atoi(status)
	if err != nil {
		return nil, errors.New("malformed response from server: malformed non-numeric status pseudo header")
	}

	regularFields := f.RegularFields()
	strs := make([]string, len(regularFields))
	header := make(http.Header, len(regularFields))
	res := &http.Response{
		Proto:      "HTTP/2.0",
		ProtoMajor: 2,
		Header:     header,
		StatusCode: statusCode,
		Status:     status + " " + http.StatusText(statusCode),
	}
	for _, hf := range regularFields {
		key := canonicalHeader(hf.Name)
		if key == "Trailer" {
			t := res.Trailer
			if t == nil {
				t = make(http.Header)
				res.Trailer = t
			}
			foreachHeaderElement(hf.Value, func(v string) {
				t[canonicalHeader(v)] = nil
			})
		} else {
			vv := header[key]
			if vv == nil && len(strs) > 0 {
				// More than likely this will be a single-element key.
				// Most headers aren't multi-valued.
				// Set the capacity on strs[0] to 1, so any future append
				// won't extend the slice into the other strings.
				vv, strs = strs[:1:1], strs[1:]
				vv[0] = hf.Value
				header[key] = vv
			} else {
				header[key] = append(vv, hf.Value)
			}
		}
	}

	if statusCode >= 100 && statusCode <= 199 {
		if f.StreamEnded() {
			return nil, errors.New("1xx informational response with END_STREAM flag")
		}
		if fn := cs.get1xxTraceFunc(); fn != nil {
			// If the 1xx response is being delivered to the user,
			// then they're responsible for limiting the number
			// of responses.
			if err := fn(statusCode, textproto.MIMEHeader(header)); err != nil {
				return nil, err
			}
		} else {
			// If the user didn't examine the 1xx response, then we
			// limit the size of all 1xx headers.
			//
			// This differs a bit from the HTTP/1 implementation, which
			// limits the size of all 1xx headers plus the final response.
			// Use the larger limit of MaxHeaderListSize and
			// net/http.Transport.MaxResponseHeaderBytes.
			limit := int64(cs.cc.t.maxHeaderListSize())
			if t1 := cs.cc.t.t1; t1 != nil && t1.MaxResponseHeaderBytes > limit {
				limit = t1.MaxResponseHeaderBytes
			}
			for _, h := range f.Fields {
				cs.totalHeaderSize += int64(h.Size())
			}
			if cs.totalHeaderSize > limit {
				if VerboseLogs {
					log.Printf("http2: 1xx informational responses too large")
				}
				return nil, errors.New("header list too large")
			}
		}
		if statusCode == 100 {
			traceGot100Continue(cs.trace)
			select {
			case cs.on100 <- struct{}{}:
			default:
			}
		}
		cs.pastHeaders = false // do it all again
		return nil, nil
	}

	res.ContentLength = -1
	if clens := res.Header["Content-Length"]; len(clens) == 1 {
		if cl, err := strconv.ParseUint(clens[0], 10, 63); err == nil {
			res.ContentLength = int64(cl)
		} else {
			// TODO: care? unlike http/1, it won't mess up our framing, so it's
			// more safe smuggling-wise to ignore.
		}
	} else if len(clens) > 1 {
		// TODO: care? unlike http/1, it won't mess up our framing, so it's
		// more safe smuggling-wise to ignore.
	} else if f.StreamEnded() && !cs.isHead {
		res.ContentLength = 0
	}

	if cs.isHead {
		res.Body = noBody
		return res, nil
	}

	if f.StreamEnded() {
		if res.ContentLength > 0 {
			res.Body = missingBody{}
		} else {
			res.Body = noBody
		}
		return res, nil
	}

	cs.bufPipe.setBuffer(&dataBuffer{expected: res.ContentLength})
	cs.bytesRemain = res.ContentLength
	res.Body = transportResponseBody{cs}

	if cs.requestedGzip && asciiEqualFold(res.Header.Get("Content-Encoding"), "gzip") {
		res.Header.Del("Content-Encoding")
		res.Header.Del("Content-Length")
		res.ContentLength = -1
		res.Body = &gzipReader{body: res.Body}
		res.Uncompressed = true
	}
	return res, nil
}

func (rl *clientConnReadLoop) processTrailers(cs *clientStream, f *MetaHeadersFrame) error {
	if cs.pastTrailers {
		// Too many HEADERS frames for this stream.
		return ConnectionError(ErrCodeProtocol)
	}
	cs.pastTrailers = true
	if !f.StreamEnded() {
		// We expect that any headers for trailers also
		// has END_STREAM.
		return ConnectionError(ErrCodeProtocol)
	}
	if len(f.PseudoFields()) > 0 {
		// No pseudo header fields are defined for trailers.
		// TODO: ConnectionError might be overly harsh? Check.
		return ConnectionError(ErrCodeProtocol)
	}

	trailer := make(http.Header)
	for _, hf := range f.RegularFields() {
		key := canonicalHeader(hf.Name)
		trailer[key] = append(trailer[key], hf.Value)
	}
	cs.trailer = trailer

	rl.endStream(cs)
	return nil
}

// transportResponseBody is the concrete type of Transport.RoundTrip's
// Response.Body. It is an io.ReadCloser.
type transportResponseBody struct {
	cs *clientStream
}

func (b transportResponseBody) Read(p []byte) (n int, err error) {
	cs := b.cs
	cc := cs.cc

	if cs.readErr != nil {
		return 0, cs.readErr
	}
	n, err = b.cs.bufPipe.Read(p)
	if cs.bytesRemain != -1 {
		if int64(n) > cs.bytesRemain {
			n = int(cs.bytesRemain)
			if err == nil {
				err = errors.New("net/http: server replied with more than declared Content-Length; truncated")
				cs.abortStream(err)
			}
			cs.readErr = err
			return int(cs.bytesRemain), err
		}
		cs.bytesRemain -= int64(n)
		if err == io.EOF && cs.bytesRemain > 0 {
			err = io.ErrUnexpectedEOF
			cs.readErr = err
			return n, err
		}
	}
	if n == 0 {
		// No flow control tokens to send back.
		return
	}

	cc.mu.Lock()
	connAdd := cc.inflow.add(n)
	var streamAdd int32
	if err == nil { // No need to refresh if the stream is over or failed.
		streamAdd = cs.inflow.add(n)
	}
	cc.mu.Unlock()

	if connAdd != 0 || streamAdd != 0 {
		cc.wmu.Lock()
		defer cc.wmu.Unlock()
		if connAdd != 0 {
			cc.fr.WriteWindowUpdate(0, mustUint31(connAdd))
		}
		if streamAdd != 0 {
			cc.fr.WriteWindowUpdate(cs.ID, mustUint31(streamAdd))
		}
		cc.bw.Flush()
	}
	return
}

var errClosedResponseBody = errors.New("http2: response body closed")

func (b transportResponseBody) Close() error {
	cs := b.cs
	cc := cs.cc

	cs.bufPipe.BreakWithError(errClosedResponseBody)
	cs.abortStream(errClosedResponseBody)

	unread := cs.bufPipe.Len()
	if unread > 0 {
		cc.mu.Lock()
		// Return connection-level flow control.
		connAdd := cc.inflow.add(unread)
		cc.mu.Unlock()

		// TODO(dneil): Acquiring this mutex can block indefinitely.
		// Move flow control return to a goroutine?
		cc.wmu.Lock()
		// Return connection-level flow control.
		if connAdd > 0 {
			cc.fr.WriteWindowUpdate(0, uint32(connAdd))
		}
		cc.bw.Flush()
		cc.wmu.Unlock()
	}

	select {
	case <-cs.donec:
	case <-cs.ctx.Done():
		// See golang/go#49366: The net/http package can cancel the
		// request context after the response body is fully read.
		// Don't treat this as an error.
		return nil
	case <-cs.reqCancel:
		return errRequestCanceled
	}
	return nil
}

func (rl *clientConnReadLoop) processData(f *DataFrame) error {
	cc := rl.cc
	cs := rl.streamByID(f.StreamID, headerOrDataFrame)
	data := f.Data()
	if cs == nil {
		cc.mu.Lock()
		neverSent := cc.nextStreamID
		cc.mu.Unlock()
		if f.StreamID >= neverSent {
			// We never asked for this.
			cc.logf("http2: Transport received unsolicited DATA frame; closing connection")
			return ConnectionError(ErrCodeProtocol)
		}
		// We probably did ask for this, but canceled. Just ignore it.
		// TODO: be stricter here? only silently ignore things which
		// we canceled, but not things which were closed normally
		// by the peer? Tough without accumulating too much state.

		// But at least return their flow control:
		if f.Length > 0 {
			cc.mu.Lock()
			ok := cc.inflow.take(f.Length)
			connAdd := cc.inflow.add(int(f.Length))
			cc.mu.Unlock()
			if !ok {
				return ConnectionError(ErrCodeFlowControl)
			}
			if connAdd > 0 {
				cc.wmu.Lock()
				cc.fr.WriteWindowUpdate(0, uint32(connAdd))
				cc.bw.Flush()
				cc.wmu.Unlock()
			}
		}
		return nil
	}
	if cs.readClosed {
		cc.logf("protocol error: received DATA after END_STREAM")
		rl.endStreamError(cs, StreamError{
			StreamID: f.StreamID,
			Code:     ErrCodeProtocol,
		})
		return nil
	}
	if !cs.pastHeaders {
		cc.logf("protocol error: received DATA before a HEADERS frame")
		rl.endStreamError(cs, StreamError{
			StreamID: f.StreamID,
			Code:     ErrCodeProtocol,
		})
		return nil
	}
	if f.Length > 0 {
		if cs.isHead && len(data) > 0 {
			cc.logf("protocol error: received DATA on a HEAD request")
			rl.endStreamError(cs, StreamError{
				StreamID: f.StreamID,
				Code:     ErrCodeProtocol,
			})
			return nil
		}
		// Check connection-level flow control.
		cc.mu.Lock()
		if !takeInflows(&cc.inflow, &cs.inflow, f.Length) {
			cc.mu.Unlock()
			return ConnectionError(ErrCodeFlowControl)
		}
		// Return any padded flow control now, since we won't
		// refund it later on body reads.
		var refund int
		if pad := int(f.Length) - len(data); pad > 0 {
			refund += pad
		}

		didReset := false
		var err error
		if len(data) > 0 {
			if _, err = cs.bufPipe.Write(data); err != nil {
				// Return len(data) now if the stream is already closed,
				// since data will never be read.
				didReset = true
				refund += len(data)
			}
		}

		sendConn := cc.inflow.add(refund)
		var sendStream int32
		if !didReset {
			sendStream = cs.inflow.add(refund)
		}
		cc.mu.Unlock()

		if sendConn > 0 || sendStream > 0 {
			cc.wmu.Lock()
			if sendConn > 0 {
				cc.fr.WriteWindowUpdate(0, uint32(sendConn))
			}
			if sendStream > 0 {
				cc.fr.WriteWindowUpdate(cs.ID, uint32(sendStream))
			}
			cc.bw.Flush()
			cc.wmu.Unlock()
		}

		if err != nil {
			rl.endStreamError(cs, err)
			return nil
		}
	}

	if f.StreamEnded() {
		rl.endStream(cs)
	}
	return nil
}

func (rl *clientConnReadLoop) endStream(cs *clientStream) {
	// TODO: check that any declared content-length matches, like
	// server.go's (*stream).endStream method.
	if !cs.readClosed {
		cs.readClosed = true
		// Close cs.bufPipe and cs.peerClosed with cc.mu held to avoid a
		// race condition: The caller can read io.EOF from Response.Body
		// and close the body before we close cs.peerClosed, causing
		// cleanupWriteRequest to send a RST_STREAM.
		rl.cc.mu.Lock()
		defer rl.cc.mu.Unlock()
		cs.bufPipe.closeWithErrorAndCode(io.EOF, cs.copyTrailers)
		close(cs.peerClosed)
	}
}

func (rl *clientConnReadLoop) endStreamError(cs *clientStream, err error) {
	cs.readAborted = true
	cs.abortStream(err)
}

// Constants passed to streamByID for documentation purposes.
const (
	headerOrDataFrame    = true
	notHeaderOrDataFrame = false
)

// streamByID returns the stream with the given id, or nil if no stream has that id.
// If headerOrData is true, it clears rst.StreamPingsBlocked.
func (rl *clientConnReadLoop) streamByID(id uint32, headerOrData bool) *clientStream {
	rl.cc.mu.Lock()
	defer rl.cc.mu.Unlock()
	if headerOrData {
		// Work around an unfortunate gRPC behavior.
		// See comment on ClientConn.rstStreamPingsBlocked for details.
		rl.cc.rstStreamPingsBlocked = false
	}
	cs := rl.cc.streams[id]
	if cs != nil && !cs.readAborted {
		return cs
	}
	return nil
}

func (cs *clientStream) copyTrailers() {
	for k, vv := range cs.trailer {
		t := cs.resTrailer
		if *t == nil {
			*t = make(http.Header)
		}
		(*t)[k] = vv
	}
}

func (rl *clientConnReadLoop) processGoAway(f *GoAwayFrame) error {
	cc := rl.cc
	cc.t.connPool().MarkDead(cc)
	if f.ErrCode != 0 {
		// TODO: deal with GOAWAY more. particularly the error code
		cc.vlogf("transport got GOAWAY with error code = %v", f.ErrCode)
		if fn := cc.t.CountError; fn != nil {
			fn("recv_goaway_" + f.ErrCode.stringToken())
		}
	}
	cc.setGoAway(f)
	return nil
}

func (rl *clientConnReadLoop) processSettings(f *SettingsFrame) error {
	cc := rl.cc
	// Locking both mu and wmu here allows frame encoding to read settings with only wmu held.
	// Acquiring wmu when f.IsAck() is unnecessary, but convenient and mostly harmless.
	cc.wmu.Lock()
	defer cc.wmu.Unlock()

	if err := rl.processSettingsNoWrite(f); err != nil {
		return err
	}
	if !f.IsAck() {
		cc.fr.WriteSettingsAck()
		cc.bw.Flush()
	}
	return nil
}

func (rl *clientConnReadLoop) processSettingsNoWrite(f *SettingsFrame) error {
	cc := rl.cc
	cc.mu.Lock()
	defer cc.mu.Unlock()

	if f.IsAck() {
		if cc.wantSettingsAck {
			cc.wantSettingsAck = false
			return nil
		}
		return ConnectionError(ErrCodeProtocol)
	}

	var seenMaxConcurrentStreams bool
	err := f.ForeachSetting(func(s Setting) error {
		switch s.ID {
		case SettingMaxFrameSize:
			cc.maxFrameSize = s.Val
		case SettingMaxConcurrentStreams:
			cc.maxConcurrentStreams = s.Val
			seenMaxConcurrentStreams = true
		case SettingMaxHeaderListSize:
			cc.peerMaxHeaderListSize = uint64(s.Val)
		case SettingInitialWindowSize:
			// Values above the maximum flow-control
			// window size of 2^31-1 MUST be treated as a
			// connection error (Section 5.4.1) of type
			// FLOW_CONTROL_ERROR.
			if s.Val > math.MaxInt32 {
				return ConnectionError(ErrCodeFlowControl)
			}

			// Adjust flow control of currently-open
			// frames by the difference of the old initial
			// window size and this one.
			delta := int32(s.Val) - int32(cc.initialWindowSize)
			for _, cs := range cc.streams {
				cs.flow.add(delta)
			}
			cc.cond.Broadcast()

			cc.initialWindowSize = s.Val
		case SettingHeaderTableSize:
			cc.henc.SetMaxDynamicTableSize(s.Val)
			cc.peerMaxHeaderTableSize = s.Val
		case SettingEnableConnectProtocol:
			if err := s.Valid(); err != nil {
				return err
			}
			// If the peer wants to send us SETTINGS_ENABLE_CONNECT_PROTOCOL,
			// we require that it do so in the first SETTINGS frame.
			//
			// When we attempt to use extended CONNECT, we wait for the first
			// SETTINGS frame to see if the server supports it. If we let the
			// server enable the feature with a later SETTINGS frame, then
			// users will see inconsistent results depending on whether we've
			// seen that frame or not.
			if !cc.seenSettings {
				cc.extendedConnectAllowed = s.Val == 1
			}
		default:
			cc.vlogf("Unhandled Setting: %v", s)
		}
		return nil
	})
	if err != nil {
		return err
	}

	if !cc.seenSettings {
		if !seenMaxConcurrentStreams {
			// This was the servers initial SETTINGS frame and it
			// didn't contain a MAX_CONCURRENT_STREAMS field so
			// increase the number of concurrent streams this
			// connection can establish to our default.
			cc.maxConcurrentStreams = defaultMaxConcurrentStreams
		}
		close(cc.seenSettingsChan)
		cc.seenSettings = true
	}

	return nil
}

func (rl *clientConnReadLoop) processWindowUpdate(f *WindowUpdateFrame) error {
	cc := rl.cc
	cs := rl.streamByID(f.StreamID, notHeaderOrDataFrame)
	if f.StreamID != 0 && cs == nil {
		return nil
	}

	cc.mu.Lock()
	defer cc.mu.Unlock()

	fl := &cc.flow
	if cs != nil {
		fl = &cs.flow
	}
	if !fl.add(int32(f.Increment)) {
		// For stream, the sender sends RST_STREAM with an error code of FLOW_CONTROL_ERROR
		if cs != nil {
			rl.endStreamError(cs, StreamError{
				StreamID: f.StreamID,
				Code:     ErrCodeFlowControl,
			})
			return nil
		}

		return ConnectionError(ErrCodeFlowControl)
	}
	cc.cond.Broadcast()
	return nil
}

func (rl *clientConnReadLoop) processResetStream(f *RSTStreamFrame) error {
	cs := rl.streamByID(f.StreamID, notHeaderOrDataFrame)
	if cs == nil {
		// TODO: return error if server tries to RST_STREAM an idle stream
		return nil
	}
	serr := streamError(cs.ID, f.ErrCode)
	serr.Cause = errFromPeer
	if f.ErrCode == ErrCodeProtocol {
		rl.cc.SetDoNotReuse()
	}
	if fn := cs.cc.t.CountError; fn != nil {
		fn("recv_rststream_" + f.ErrCode.stringToken())
	}
	cs.abortStream(serr)

	cs.bufPipe.CloseWithError(serr)
	return nil
}

// Ping sends a PING frame to the server and waits for the ack.
func (cc *ClientConn) Ping(ctx context.Context) error {
	c := make(chan struct{})
	// Generate a random payload
	var p [8]byte
	for {
		if _, err := rand.Read(p[:]); err != nil {
			return err
		}
		cc.mu.Lock()
		// check for dup before insert
		if _, found := cc.pings[p]; !found {
			cc.pings[p] = c
			cc.mu.Unlock()
			break
		}
		cc.mu.Unlock()
	}
	var pingError error
	errc := make(chan struct{})
	go func() {
		cc.t.markNewGoroutine()
		cc.wmu.Lock()
		defer cc.wmu.Unlock()
		if pingError = cc.fr.WritePing(false, p); pingError != nil {
			close(errc)
			return
		}
		if pingError = cc.bw.Flush(); pingError != nil {
			close(errc)
			return
		}
	}()
	select {
	case <-c:
		return nil
	case <-errc:
		return pingError
	case <-ctx.Done():
		return ctx.Err()
	case <-cc.readerDone:
		// connection closed
		return cc.readerErr
	}
}

func (rl *clientConnReadLoop) processPing(f *PingFrame) error {
	if f.IsAck() {
		cc := rl.cc
		cc.mu.Lock()
		defer cc.mu.Unlock()
		// If ack, notify listener if any
		if c, ok := cc.pings[f.Data]; ok {
			close(c)
			delete(cc.pings, f.Data)
		}
		if cc.pendingResets > 0 {
			// See clientStream.cleanupWriteRequest.
			cc.pendingResets = 0
			cc.rstStreamPingsBlocked = true
			cc.cond.Broadcast()
		}
		return nil
	}
	cc := rl.cc
	cc.wmu.Lock()
	defer cc.wmu.Unlock()
	if err := cc.fr.WritePing(true, f.Data); err != nil {
		return err
	}
	return cc.bw.Flush()
}

func (rl *clientConnReadLoop) processPushPromise(f *PushPromiseFrame) error {
	// We told the peer we don't want them.
	// Spec says:
	// "PUSH_PROMISE MUST NOT be sent if the SETTINGS_ENABLE_PUSH
	// setting of the peer endpoint is set to 0. An endpoint that
	// has set this setting and has received acknowledgement MUST
	// treat the receipt of a PUSH_PROMISE frame as a connection
	// error (Section 5.4.1) of type PROTOCOL_ERROR."
	return ConnectionError(ErrCodeProtocol)
}

// writeStreamReset sends a RST_STREAM frame.
// When ping is true, it also sends a PING frame with a random payload.
func (cc *ClientConn) writeStreamReset(streamID uint32, code ErrCode, ping bool, err error) {
	// TODO: map err to more interesting error codes, once the
	// HTTP community comes up with some. But currently for
	// RST_STREAM there's no equivalent to GOAWAY frame's debug
	// data, and the error codes are all pretty vague ("cancel").
	cc.wmu.Lock()
	cc.fr.WriteRSTStream(streamID, code)
	if ping {
		var payload [8]byte
		rand.Read(payload[:])
		cc.fr.WritePing(false, payload)
	}
	cc.bw.Flush()
	cc.wmu.Unlock()
}

var (
	errResponseHeaderListSize = errors.New("http2: response header list larger than advertised limit")
	errRequestHeaderListSize  = errors.New("http2: request header list larger than peer's advertised limit")
)

func (cc *ClientConn) logf(format string, args ...interface{}) {
	cc.t.logf(format, args...)
}

func (cc *ClientConn) vlogf(format string, args ...interface{}) {
	cc.t.vlogf(format, args...)
}

func (t *Transport) vlogf(format string, args ...interface{}) {
	if VerboseLogs {
		t.logf(format, args...)
	}
}

func (t *Transport) logf(format string, args ...interface{}) {
	log.Printf(format, args...)
}

var noBody io.ReadCloser = noBodyReader{}

type noBodyReader struct{}

func (noBodyReader) Close() error             { return nil }
func (noBodyReader) Read([]byte) (int, error) { return 0, io.EOF }

type missingBody struct{}

func (missingBody) Close() error             { return nil }
func (missingBody) Read([]byte) (int, error) { return 0, io.ErrUnexpectedEOF }

func strSliceContains(ss []string, s string) bool {
	for _, v := range ss {
		if v == s {
			return true
		}
	}
	return false
}

type erringRoundTripper struct{ err error }

func (rt erringRoundTripper) RoundTripErr() error                             { return rt.err }
func (rt erringRoundTripper) RoundTrip(*http.Request) (*http.Response, error) { return nil, rt.err }

// gzipReader wraps a response body so it can lazily
// call gzip.NewReader on the first call to Read
type gzipReader struct {
	_    incomparable
	body io.ReadCloser // underlying Response.Body
	zr   *gzip.Reader  // lazily-initialized gzip reader
	zerr error         // sticky error
}

func (gz *gzipReader) Read(p []byte) (n int, err error) {
	if gz.zerr != nil {
		return 0, gz.zerr
	}
	if gz.zr == nil {
		gz.zr, err = gzip.NewReader(gz.body)
		if err != nil {
			gz.zerr = err
			return 0, err
		}
	}
	return gz.zr.Read(p)
}

func (gz *gzipReader) Close() error {
	if err := gz.body.Close(); err != nil {
		return err
	}
	gz.zerr = fs.ErrClosed
	return nil
}

type errorReader struct{ err error }

func (r errorReader) Read(p []byte) (int, error) { return 0, r.err }

// isConnectionCloseRequest reports whether req should use its own
// connection for a single request and then close the connection.
func isConnectionCloseRequest(req *http.Request) bool {
	return req.Close || httpguts.HeaderValuesContainsToken(req.Header["Connection"], "close")
}

// registerHTTPSProtocol calls Transport.RegisterProtocol but
// converting panics into errors.
func registerHTTPSProtocol(t *http.Transport, rt noDialH2RoundTripper) (err error) {
	defer func() {
		if e := recover(); e != nil {
			err = fmt.Errorf("%v", e)
		}
	}()
	t.RegisterProtocol("https", rt)
	return nil
}

// noDialH2RoundTripper is a RoundTripper which only tries to complete the request
// if there's already has a cached connection to the host.
// (The field is exported so it can be accessed via reflect from net/http; tested
// by TestNoDialH2RoundTripperType)
type noDialH2RoundTripper struct{ *Transport }

func (rt noDialH2RoundTripper) RoundTrip(req *http.Request) (*http.Response, error) {
	res, err := rt.Transport.RoundTrip(req)
	if isNoCachedConnError(err) {
		return nil, http.ErrSkipAltProtocol
	}
	return res, err
}

func (t *Transport) idleConnTimeout() time.Duration {
	// to keep things backwards compatible, we use non-zero values of
	// IdleConnTimeout, followed by using the IdleConnTimeout on the underlying
	// http1 transport, followed by 0
	if t.IdleConnTimeout != 0 {
		return t.IdleConnTimeout
	}

	if t.t1 != nil {
		return t.t1.IdleConnTimeout
	}

	return 0
}

func traceGetConn(req *http.Request, hostPort string) {
	trace := httptrace.ContextClientTrace(req.Context())
	if trace == nil || trace.GetConn == nil {
		return
	}
	trace.GetConn(hostPort)
}

func traceGotConn(req *http.Request, cc *ClientConn, reused bool) {
	trace := httptrace.ContextClientTrace(req.Context())
	if trace == nil || trace.GotConn == nil {
		return
	}
	ci := httptrace.GotConnInfo{Conn: cc.tconn}
	ci.Reused = reused
	cc.mu.Lock()
	ci.WasIdle = len(cc.streams) == 0 && reused
	if ci.WasIdle && !cc.lastActive.IsZero() {
		ci.IdleTime = cc.t.timeSince(cc.lastActive)
	}
	cc.mu.Unlock()

	trace.GotConn(ci)
}

func traceWroteHeaders(trace *httptrace.ClientTrace) {
	if trace != nil && trace.WroteHeaders != nil {
		trace.WroteHeaders()
	}
}

func traceGot100Continue(trace *httptrace.ClientTrace) {
	if trace != nil && trace.Got100Continue != nil {
		trace.Got100Continue()
	}
}

func traceWait100Continue(trace *httptrace.ClientTrace) {
	if trace != nil && trace.Wait100Continue != nil {
		trace.Wait100Continue()
	}
}

func traceWroteRequest(trace *httptrace.ClientTrace, err error) {
	if trace != nil && trace.WroteRequest != nil {
		trace.WroteRequest(httptrace.WroteRequestInfo{Err: err})
	}
}

func traceFirstResponseByte(trace *httptrace.ClientTrace) {
	if trace != nil && trace.GotFirstResponseByte != nil {
		trace.GotFirstResponseByte()
	}
}

func traceHasWroteHeaderField(trace *httptrace.ClientTrace) bool {
	return trace != nil && trace.WroteHeaderField != nil
}

func traceWroteHeaderField(trace *httptrace.ClientTrace, k, v string) {
	if trace != nil && trace.WroteHeaderField != nil {
		trace.WroteHeaderField(k, []string{v})
	}
}

func traceGot1xxResponseFunc(trace *httptrace.ClientTrace) func(int, textproto.MIMEHeader) error {
	if trace != nil {
		return trace.Got1xxResponse
	}
	return nil
}

// dialTLSWithContext uses tls.Dialer, added in Go 1.15, to open a TLS
// connection.
func (t *Transport) dialTLSWithContext(ctx context.Context, network, addr string, cfg *tls.Config) (*tls.Conn, error) {
	dialer := &tls.Dialer{
		Config: cfg,
	}
	cn, err := dialer.DialContext(ctx, network, addr)
	if err != nil {
		return nil, err
	}
	tlsCn := cn.(*tls.Conn) // DialContext comment promises this will always succeed
	return tlsCn, nil
}<|MERGE_RESOLUTION|>--- conflicted
+++ resolved
@@ -375,10 +375,7 @@
 	doNotReuse       bool       // whether conn is marked to not be reused for any future requests
 	closing          bool
 	closed           bool
-<<<<<<< HEAD
-=======
 	closedOnIdle     bool                     // true if conn was closed for idleness
->>>>>>> 07f1b83d
 	seenSettings     bool                     // true if we've seen a settings frame, false otherwise
 	seenSettingsChan chan struct{}            // closed when seenSettings is true or frame reading fails
 	wantSettingsAck  bool                     // we sent a SETTINGS frame and haven't heard back
@@ -1093,19 +1090,12 @@
 
 	// If this connection has never been used for a request and is closed,
 	// then let it take a request (which will fail).
-<<<<<<< HEAD
-	//
-	// This avoids a situation where an error early in a connection's lifetime
-	// goes unreported.
-	if cc.nextStreamID == 1 && cc.streamsReserved == 0 && cc.closed {
-=======
 	// If the conn was closed for idleness, we're racing the idle timer;
 	// don't try to use the conn. (Issue #70515.)
 	//
 	// This avoids a situation where an error early in a connection's lifetime
 	// goes unreported.
 	if cc.nextStreamID == 1 && cc.streamsReserved == 0 && cc.closed && !cc.closedOnIdle {
->>>>>>> 07f1b83d
 		st.canTakeNewRequest = true
 	}
 
@@ -2448,18 +2438,12 @@
 	// This avoids a situation where new connections are constantly created,
 	// added to the pool, fail, and are removed from the pool, without any error
 	// being surfaced to the user.
-<<<<<<< HEAD
-	const unusedWaitTime = 5 * time.Second
-	idleTime := cc.t.now().Sub(cc.lastActive)
-	if atomic.LoadUint32(&cc.atomicReused) == 0 && idleTime < unusedWaitTime {
-=======
 	unusedWaitTime := 5 * time.Second
 	if cc.idleTimeout > 0 && unusedWaitTime > cc.idleTimeout {
 		unusedWaitTime = cc.idleTimeout
 	}
 	idleTime := cc.t.now().Sub(cc.lastActive)
 	if atomic.LoadUint32(&cc.atomicReused) == 0 && idleTime < unusedWaitTime && !cc.closedOnIdle {
->>>>>>> 07f1b83d
 		cc.idleTimer = cc.t.afterFunc(unusedWaitTime-idleTime, func() {
 			cc.t.connPool().MarkDead(cc)
 		})
