# Build the manager binary
ARG BUILDPLATFORM

<<<<<<< HEAD
FROM --platform=$BUILDPLATFORM docker.io/library/golang:1.24 AS bpfman-agent-build
=======
FROM --platform=$BUILDPLATFORM docker.io/library/golang:1.23 AS bpfman-agent-build
>>>>>>> 07f1b83d

# The following ARGs are set internally by docker/build-push-action in github actions
ARG TARGETOS
ARG TARGETARCH
ARG TARGETPLATFORM

ARG BUILDPLATFORM

RUN echo "TARGETOS=${TARGETOS}  TARGETARCH=${TARGETARCH}  BUILDPLATFORM=${BUILDPLATFORM}  TARGETPLATFORM=${TARGETPLATFORM}"

WORKDIR /usr/src/bpfman-operator

# Copy everything except what's excluded by the .dockerignore file.
COPY . .

# Build
# the GOARCH has not a default value to allow the binary be built according to the host where the command
# was called. For example, if we call make docker-build in a local env which has the Apple Silicon M1 SO
# the docker BUILDPLATFORM arg will be linux/arm64 when for Apple x86 it will be linux/amd64. Therefore,
# by leaving it empty we can ensure that the container and binary shipped on it will have the same platform.
RUN CGO_ENABLED=0 GOOS=${TARGETOS:-linux} GOARCH=${TARGETARCH} go build -mod vendor -o bpfman-agent ./cmd/bpfman-agent/main.go


FROM --platform=$BUILDPLATFORM docker.io/library/golang:1.23 AS cri-tools-build
# The following ARGs are set internally by docker/build-push-action in github actions
ARG TARGETOS
ARG TARGETARCH
ARG TARGETPLATFORM

ARG BUILDPLATFORM

RUN echo "TARGETOS=${TARGETOS}  TARGETARCH=${TARGETARCH}  BUILDPLATFORM=${BUILDPLATFORM}  TARGETPLATFORM=${TARGETPLATFORM}"

WORKDIR /usr/src/cri-tools
ARG CRI_REPO_URL=https://github.com/kubernetes-sigs/cri-tools
ARG CRI_REPO_BRANCH=master

RUN git clone --depth 1 --branch $CRI_REPO_BRANCH $CRI_REPO_URL .

# Build
RUN GOOS=${TARGETOS:-linux} GOARCH=${TARGETARCH} VERSION="latest" make
RUN cp ./build/bin/${TARGETOS}/${TARGETARCH}/crictl .

# Use the fedora minimal image to reduce the size of the final image but still
# be able to easily install extra packages.
FROM --platform=$TARGETPLATFORM quay.io/fedora/fedora-minimal

# The full fedora image can be used for debugging purposes.  To use it, comment
# out the FROM and ARG lines above and uncomment the FROM and ARG lines below.
# FROM fedora:38
# ARG DNF_CMD="dnf"

ARG TARGETARCH
ARG TARGETPLATFORM

WORKDIR /
COPY --from=bpfman-agent-build /usr/src/bpfman-operator/bpfman-agent .

# Install crictl
COPY --from=cri-tools-build /usr/src/cri-tools/crictl /usr/local/bin
RUN chmod +x /usr/local/bin/crictl

ENTRYPOINT ["/bpfman-agent"]<|MERGE_RESOLUTION|>--- conflicted
+++ resolved
@@ -1,11 +1,7 @@
 # Build the manager binary
 ARG BUILDPLATFORM
 
-<<<<<<< HEAD
 FROM --platform=$BUILDPLATFORM docker.io/library/golang:1.24 AS bpfman-agent-build
-=======
-FROM --platform=$BUILDPLATFORM docker.io/library/golang:1.23 AS bpfman-agent-build
->>>>>>> 07f1b83d
 
 # The following ARGs are set internally by docker/build-push-action in github actions
 ARG TARGETOS
