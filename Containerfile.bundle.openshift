--- conflicted
+++ resolved
@@ -38,15 +38,9 @@
       distribution-scope=public \
       io.k8s.description="The bpfman-operator manage bpfman programs on every node. ." \
       io.openshift.tags="bpfman-operator" \
-<<<<<<< HEAD
-      version="0.5.4" \
-      release="0.5.4" \
-      url="https://github.com/openshift/bpfman-operator" \
-=======
       version="0.5.5" \
       release="0.5.5" \
-      url="https://github.com/bpfman/bpfman-operator" \
->>>>>>> b7fc4715
+      url="https://github.com/openshift/bpfman-operator" \
       vendor="Red Hat, Inc." \
       summary="Bpfman Operator"
 
