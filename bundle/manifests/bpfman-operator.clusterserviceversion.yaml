apiVersion: operators.coreos.com/v1alpha1
kind: ClusterServiceVersion
metadata:
  annotations:
    alm-examples: |-
      [
        {
          "apiVersion": "bpfman.io/v1alpha1",
          "kind": "BpfApplication",
          "metadata": {
            "labels": {
              "app.kubernetes.io/name": "bpfapplication"
            },
            "name": "bpfapplication-sample"
          },
          "spec": {
            "bytecode": {
              "image": {
                "url": "quay.io/bpfman-bytecode/go-app-counter:latest"
              }
            },
            "nodeselector": {},
            "programs": [
              {
                "kprobe": {
                  "bpffunctionname": "kprobe_counter",
                  "func_name": "try_to_wake_up",
                  "offset": 0,
                  "retprobe": false
                },
                "type": "Kprobe"
              },
              {
                "tracepoint": {
                  "bpffunctionname": "tracepoint_kill_recorder",
                  "names": [
                    "syscalls/sys_enter_kill"
                  ]
                },
                "type": "Tracepoint"
              },
              {
                "tc": {
                  "bpffunctionname": "stats",
                  "direction": "ingress",
                  "interfaceselector": {
                    "primarynodeinterface": true
                  },
                  "priority": 55
                },
                "type": "TC"
              },
              {
                "tcx": {
                  "bpffunctionname": "tcx_stats",
                  "direction": "ingress",
                  "interfaceselector": {
                    "primarynodeinterface": true
                  },
                  "priority": 500
                },
                "type": "TCX"
              },
              {
                "type": "Uprobe",
                "uprobe": {
                  "bpffunctionname": "uprobe_counter",
                  "containers": {
                    "containernames": [
                      "bpfman",
                      "bpfman-agent"
                    ],
                    "namespace": "bpfman",
                    "pods": {
                      "matchLabels": {
                        "name": "bpfman-daemon"
                      }
                    }
                  },
                  "func_name": "malloc",
                  "retprobe": false,
                  "target": "libc"
                }
              },
              {
                "type": "XDP",
                "xdp": {
                  "bpffunctionname": "xdp_stats",
                  "interfaceselector": {
                    "primarynodeinterface": true
                  },
                  "priority": 55
                }
              }
            ]
          }
        },
        {
          "apiVersion": "bpfman.io/v1alpha1",
          "kind": "BpfNsApplication",
          "metadata": {
            "labels": {
              "app.kubernetes.io/name": "bpfnsapplication"
            },
            "name": "bpfapplication-sample",
            "namespace": "acme"
          },
          "spec": {
            "bytecode": {
              "image": {
                "url": "quay.io/bpfman-bytecode/go-app-counter:latest"
              }
            },
            "nodeselector": {},
            "programs": [
              {
                "tc": {
                  "bpffunctionname": "stats",
                  "containers": {
                    "pods": {
                      "matchLabels": {
                        "app": "nginx"
                      }
                    }
                  },
                  "direction": "ingress",
                  "interfaceselector": {
                    "primarynodeinterface": true
                  },
                  "priority": 55
                },
                "type": "TC"
              },
              {
                "tcx": {
                  "bpffunctionname": "tcx_stats",
                  "containers": {
                    "pods": {
                      "matchLabels": {
                        "app": "nginx"
                      }
                    }
                  },
                  "direction": "ingress",
                  "interfaceselector": {
                    "primarynodeinterface": true
                  },
                  "priority": 500
                },
                "type": "TCX"
              },
              {
                "type": "Uprobe",
                "uprobe": {
                  "bpffunctionname": "uprobe_counter",
                  "containers": {
                    "pods": {
                      "matchLabels": {
                        "app": "nginx"
                      }
                    }
                  },
                  "func_name": "malloc",
                  "retprobe": false,
                  "target": "libc"
                }
              },
              {
                "type": "XDP",
                "xdp": {
                  "bpffunctionname": "xdp_stats",
                  "containers": {
                    "pods": {
                      "matchLabels": {
                        "app": "nginx"
                      }
                    }
                  },
                  "interfaceselector": {
                    "primarynodeinterface": true
                  },
                  "priority": 55
                }
              }
            ]
          }
        },
        {
          "apiVersion": "bpfman.io/v1alpha1",
          "kind": "FentryProgram",
          "metadata": {
            "labels": {
              "app.kubernetes.io/name": "fentryprogram"
            },
            "name": "fentry-example"
          },
          "spec": {
            "bpffunctionname": "test_fentry",
            "bytecode": {
              "image": {
                "url": "quay.io/bpfman-bytecode/fentry:latest"
              }
            },
            "func_name": "do_unlinkat",
            "nodeselector": {}
          }
        },
        {
          "apiVersion": "bpfman.io/v1alpha1",
          "kind": "FexitProgram",
          "metadata": {
            "labels": {
              "app.kubernetes.io/name": "fexitprogram"
            },
            "name": "fexit-example"
          },
          "spec": {
            "bpffunctionname": "test_fexit",
            "bytecode": {
              "image": {
                "url": "quay.io/bpfman-bytecode/fexit:latest"
              }
            },
            "func_name": "do_unlinkat",
            "nodeselector": {}
          }
        },
        {
          "apiVersion": "bpfman.io/v1alpha1",
          "kind": "KprobeProgram",
          "metadata": {
            "labels": {
              "app.kubernetes.io/name": "kprobeprogram"
            },
            "name": "kprobe-example"
          },
          "spec": {
            "bpffunctionname": "my_kprobe",
            "bytecode": {
              "image": {
                "url": "quay.io/bpfman-bytecode/kprobe:latest"
              }
            },
            "func_name": "try_to_wake_up",
            "globaldata": {
              "GLOBAL_u32": [
                13,
                12,
                11,
                10
              ],
              "GLOBAL_u8": [
                1
              ]
            },
            "nodeselector": {},
            "offset": 0,
            "retprobe": false
          }
        },
        {
          "apiVersion": "bpfman.io/v1alpha1",
          "kind": "TcNsProgram",
          "metadata": {
            "labels": {
              "app.kubernetes.io/name": "tcnsprogram"
            },
            "name": "tc-containers",
            "namespace": "acme"
          },
          "spec": {
            "bpffunctionname": "pass",
            "bytecode": {
              "image": {
                "url": "quay.io/bpfman-bytecode/tc_pass:latest"
              }
            },
            "containers": {
              "containernames": [
                "nginx"
              ],
              "pods": {
                "matchLabels": {
                  "app": "nginx"
                }
              }
            },
            "direction": "ingress",
            "globaldata": {
              "GLOBAL_u32": [
                13,
                12,
                11,
                10
              ],
              "GLOBAL_u8": [
                1
              ]
            },
            "interfaceselector": {
              "interfaces": [
                "eth0"
              ]
            },
            "nodeselector": {},
            "priority": 0
          }
        },
        {
          "apiVersion": "bpfman.io/v1alpha1",
          "kind": "TcProgram",
          "metadata": {
            "labels": {
              "app.kubernetes.io/name": "tcprogram"
            },
            "name": "tc-pass-all-nodes"
          },
          "spec": {
            "bpffunctionname": "pass",
            "bytecode": {
              "image": {
                "url": "quay.io/bpfman-bytecode/tc_pass:latest"
              }
            },
            "direction": "ingress",
            "globaldata": {
              "GLOBAL_u32": [
                13,
                12,
                11,
                10
              ],
              "GLOBAL_u8": [
                1
              ]
            },
            "interfaceselector": {
              "primarynodeinterface": true
            },
            "nodeselector": {},
            "priority": 0
          }
        },
        {
          "apiVersion": "bpfman.io/v1alpha1",
          "kind": "TcxNsProgram",
          "metadata": {
            "labels": {
              "app.kubernetes.io/name": "tcxnsprogram"
            },
            "name": "tcx-containers",
            "namespace": "acme"
          },
          "spec": {
            "bpffunctionname": "tcx_next",
            "bytecode": {
              "image": {
                "url": "quay.io/bpfman-bytecode/tcx_test:latest"
              }
            },
            "containers": {
              "containernames": [
                "nginx"
              ],
              "pods": {
                "matchLabels": {
                  "app": "nginx"
                }
              }
            },
            "direction": "ingress",
            "globaldata": {
              "GLOBAL_u32": [
                13,
                12,
                11,
                10
              ],
              "GLOBAL_u8": [
                1
              ]
            },
            "interfaceselector": {
              "interfaces": [
                "eth0"
              ]
            },
            "nodeselector": {},
            "priority": 0
          }
        },
        {
          "apiVersion": "bpfman.io/v1alpha1",
          "kind": "TcxProgram",
          "metadata": {
            "labels": {
              "app.kubernetes.io/name": "tcxprogram"
            },
            "name": "tcx-pass-all-nodes"
          },
          "spec": {
            "bpffunctionname": "tcx_pass",
            "bytecode": {
              "image": {
                "url": "quay.io/bpfman-bytecode/tcx_test:latest"
              }
            },
            "direction": "ingress",
            "globaldata": {
              "GLOBAL_u32": [
                13,
                12,
                11,
                10
              ],
              "GLOBAL_u8": [
                1
              ]
            },
            "interfaceselector": {
              "primarynodeinterface": true
            },
            "nodeselector": {},
            "priority": 0
          }
        },
        {
          "apiVersion": "bpfman.io/v1alpha1",
          "kind": "TracepointProgram",
          "metadata": {
            "labels": {
              "app.kubernetes.io/name": "tracepointprogram"
            },
            "name": "tracepoint-example"
          },
          "spec": {
            "bpffunctionname": "enter_openat",
            "bytecode": {
              "image": {
                "url": "quay.io/bpfman-bytecode/tracepoint:latest"
              }
            },
            "globaldata": {
              "GLOBAL_u32": [
                13,
                12,
                11,
                10
              ],
              "GLOBAL_u8": [
                1
              ]
            },
            "names": [
              "syscalls/sys_enter_openat"
            ],
            "nodeselector": {}
          }
        },
        {
          "apiVersion": "bpfman.io/v1alpha1",
          "kind": "UprobeNsProgram",
          "metadata": {
            "labels": {
              "app.kubernetes.io/name": "uprobensprogram"
            },
            "name": "uprobe-example",
            "namespace": "acme"
          },
          "spec": {
            "bpffunctionname": "my_uprobe",
            "bytecode": {
              "image": {
                "url": "quay.io/bpfman-bytecode/uprobe:latest"
              }
            },
            "containers": {
              "containernames": [
                "nginx"
              ],
              "pods": {
                "matchLabels": {
                  "app": "nginx"
                }
              }
            },
            "func_name": "syscall",
            "globaldata": {
              "GLOBAL_u32": [
                13,
                12,
                11,
                10
              ],
              "GLOBAL_u8": [
                1
              ]
            },
            "nodeselector": {},
            "retprobe": false,
            "target": "libc"
          }
        },
        {
          "apiVersion": "bpfman.io/v1alpha1",
          "kind": "UprobeProgram",
          "metadata": {
            "labels": {
              "app.kubernetes.io/name": "uprobeprogram"
            },
            "name": "uprobe-example"
          },
          "spec": {
            "bpffunctionname": "my_uprobe",
            "bytecode": {
              "image": {
                "url": "quay.io/bpfman-bytecode/uprobe:latest"
              }
            },
            "func_name": "syscall",
            "globaldata": {
              "GLOBAL_u32": [
                13,
                12,
                11,
                10
              ],
              "GLOBAL_u8": [
                1
              ]
            },
            "nodeselector": {},
            "retprobe": false,
            "target": "libc"
          }
        },
        {
          "apiVersion": "bpfman.io/v1alpha1",
          "kind": "XdpNsProgram",
          "metadata": {
            "labels": {
              "app.kubernetes.io/name": "xdpnsprogram"
            },
            "name": "xdp-ns-pass-all-nodes",
            "namespace": "acme"
          },
          "spec": {
            "bpffunctionname": "pass",
            "bytecode": {
              "image": {
                "url": "quay.io/bpfman-bytecode/xdp_pass:latest"
              }
            },
            "containers": {
              "containernames": [
                "nginx"
              ],
              "pods": {
                "matchLabels": {
                  "app": "nginx"
                }
              }
            },
            "globaldata": {
              "GLOBAL_u32": [
                13,
                12,
                11,
                10
              ],
              "GLOBAL_u8": [
                1
              ]
            },
            "interfaceselector": {
              "interfaces": [
                "eth0"
              ]
            },
            "nodeselector": {},
            "priority": 0
          }
        },
        {
          "apiVersion": "bpfman.io/v1alpha1",
          "kind": "XdpProgram",
          "metadata": {
            "labels": {
              "app.kubernetes.io/name": "xdpprogram"
            },
            "name": "xdp-pass-all-nodes"
          },
          "spec": {
            "bpffunctionname": "pass",
            "bytecode": {
              "image": {
                "url": "quay.io/bpfman-bytecode/xdp_pass:latest"
              }
            },
            "globaldata": {
              "GLOBAL_u32": [
                13,
                12,
                11,
                10
              ],
              "GLOBAL_u8": [
                1
              ]
            },
            "interfaceselector": {
              "primarynodeinterface": true
            },
            "nodeselector": {},
            "priority": 0
          }
        }
      ]
    capabilities: Basic Install
    categories: OpenShift Optional
    containerImage: quay.io/bpfman/bpfman-operator:latest
<<<<<<< HEAD
    createdAt: "2024-12-20T12:36:07Z"
=======
    createdAt: "2025-01-03T19:50:49Z"
>>>>>>> b7fc4715
    features.operators.openshift.io/cnf: "false"
    features.operators.openshift.io/cni: "false"
    features.operators.openshift.io/csi: "true"
    features.operators.openshift.io/disconnected: "true"
    features.operators.openshift.io/fips-compliant: "true"
    features.operators.openshift.io/proxy-aware: "false"
    features.operators.openshift.io/tls-profiles: "false"
    features.operators.openshift.io/token-auth-aws: "false"
    features.operators.openshift.io/token-auth-azure: "false"
    features.operators.openshift.io/token-auth-gcp: "false"
    operatorframework.io/suggested-namespace: bpfman
    operatorframework.io/suggested-namespace-template: |-
      {
        "apiVersion": "v1",
        "kind": "Namespace",
        "metadata": {
          "name": "bpfman",
          "labels": {
            "pod-security.kubernetes.io/enforce": "privileged",
            "pod-security.kubernetes.io/audit": "privileged",
            "pod-security.kubernetes.io/warn": "privileged",
          },
          "annotations": {
            "openshift.io/node-selector": ""
          },
        }
      }
    operators.openshift.io/infrastructure-features: '["csi", "disconnected"]'
    operators.openshift.io/valid-subscription: '["OpenShift Kubernetes Engine", "OpenShift
      Container Platform", "OpenShift Platform Plus"]'
    operators.operatorframework.io/builder: operator-sdk-v1.27.0
    operators.operatorframework.io/project_layout: go.kubebuilder.io/v3
    repository: https://github.com/bpfman/bpfman
  labels:
    operatorframework.io/arch.amd64: supported
    operatorframework.io/arch.arm64: supported
    operatorframework.io/arch.ppc64le: supported
    operatorframework.io/arch.s390x: supported
  name: bpfman-operator.v0.5.5
  namespace: placeholder
spec:
  apiservicedefinitions: {}
  customresourcedefinitions:
    owned:
    - description: BpfApplication is the Schema for the bpfapplications API
      displayName: Bpf Application
      kind: BpfApplication
      name: bpfapplications.bpfman.io
      version: v1alpha1
    - description: BpfNsApplication is the Schema for the BpfNsApplications API
      displayName: Bpf Namespaced Application
      kind: BpfNsApplication
      name: bpfnsapplications.bpfman.io
      version: v1alpha1
    - description: BpfNsProgram is the Schema for the BpfNsProgram API
      displayName: Bpf Namespaced Program
      kind: BpfNsProgram
      name: bpfnsprograms.bpfman.io
      version: v1alpha1
    - description: BpfProgram is the Schema for the BpfProgram API
      displayName: Bpf Program
      kind: BpfProgram
      name: bpfprograms.bpfman.io
      version: v1alpha1
    - description: FentryProgram is the Schema for the Fentryprograms API
      displayName: Fentry Program
      kind: FentryProgram
      name: fentryprograms.bpfman.io
      version: v1alpha1
    - description: FexitProgram is the Schema for the Fexitprograms API
      displayName: Fexit Program
      kind: FexitProgram
      name: fexitprograms.bpfman.io
      version: v1alpha1
    - description: KprobeProgram is the Schema for the Kprobeprograms API
      displayName: Kprobe Program
      kind: KprobeProgram
      name: kprobeprograms.bpfman.io
      version: v1alpha1
    - description: TcNsProgram is the Schema for the Tcnsprograms API
      displayName: TC Namespaced Program
      kind: TcNsProgram
      name: tcnsprograms.bpfman.io
      version: v1alpha1
    - description: TcProgram is the Schema for the Tcprograms API
      displayName: TC Program
      kind: TcProgram
      name: tcprograms.bpfman.io
      version: v1alpha1
    - description: TcxNsProgram is the Schema for the Tcxnsprograms API
      displayName: TCX Namespaced Program
      kind: TcxNsProgram
      name: tcxnsprograms.bpfman.io
      version: v1alpha1
    - description: TcxProgram is the Schema for the Tcxprograms API
      displayName: TCX Program
      kind: TcxProgram
      name: tcxprograms.bpfman.io
      version: v1alpha1
    - description: TracepointProgram is the Schema for the Tracepointprograms API
      displayName: Tracepoint Program
      kind: TracepointProgram
      name: tracepointprograms.bpfman.io
      version: v1alpha1
    - description: UprobeNsProgram is the Schema for the Uprobensprograms API
      displayName: Uprobe Namespaced Program
      kind: UprobeNsProgram
      name: uprobensprograms.bpfman.io
      version: v1alpha1
    - description: UprobeProgram is the Schema for the Uprobeprograms API
      displayName: Uprobe Program
      kind: UprobeProgram
      name: uprobeprograms.bpfman.io
      version: v1alpha1
    - description: XdpNsProgram is the Schema for the Xdpnsprograms API
      displayName: Xdp Namespaced Program
      kind: XdpNsProgram
      name: xdpnsprograms.bpfman.io
      version: v1alpha1
    - description: XdpProgram is the Schema for the Xdpprograms API
      displayName: Xdp Program
      kind: XdpProgram
      name: xdpprograms.bpfman.io
      version: v1alpha1
  description: "The bpfman Operator is a Kubernetes Operator for deploying [bpfman](https://bpfman.netlify.app/),
    a system daemon\nfor managing eBPF programs. It deploys bpfman itself along with
    CRDs to make deploying\neBPF programs in Kubernetes much easier.\n\n## Quick Start\n\nTo
    get bpfman up and running quickly simply click 'install' to deploy the bpfman-operator
    in the bpfman namespace via operator-hub.\n## Configuration\n\nThe `bpfman-config`
    configmap is automatically created in the `bpfman` namespace and used to configure
    the bpfman deployment.\n\nTo edit the config simply run\n\n```bash\nkubectl edit
    cm bpfman-config\n```\n\nThe following fields are adjustable\n\n- `bpfman.agent.image`:
    The image used for the bpfman-agent`\n- `bpfman.image`: The image used for bpfman`\n-
    `bpfman.log.level`: the log level for bpfman, currently supports `debug`, `info`,
    `warn`, `error`, and `fatal`, defaults to `info`\n- `bpfman.agent.log.level`:
    the log level for the bpfman-agent currently supports `info`, `debug`, and `trace`
    \n\nThe bpfman operator deploys eBPF programs via CRDs. The following CRDs are
    currently available, \n\n- BpfApplication\n- FentryProgram\n- FexitProgram\n -
    KprobeProgram\n- TcProgram\n- TcxProgram\n- TracepointProgram\n- UprobeProgram\n-
    XdpProgram\n - BpfNsApplication\n- TcProgram\n- TcxNsProgram\n- UprobeNsProgram\n-
    XdpNsProgram\n\n ## More information\n\nPlease checkout the [bpfman community
    website](https://bpfman.io/) for more information."
  displayName: Bpfman Operator
  icon:
  - base64data: |
      PD94bWwgdmVyc2lvbj0iMS4wIiBlbmNvZGluZz0iVVRGLTgiIHN0YW5kYWxvbmU9Im5vIj8+Cjwh
      RE9DVFlQRSBzdmcgUFVCTElDICItLy9XM0MvL0RURCBTVkcgMS4xLy9FTiIgImh0dHA6Ly93d3cu
      dzMub3JnL0dyYXBoaWNzL1NWRy8xLjEvRFREL3N2ZzExLmR0ZCI+CjwhLS0gQ3JlYXRlZCB3aXRo
      IFZlY3Rvcm5hdG9yIChodHRwOi8vdmVjdG9ybmF0b3IuaW8vKSAtLT4KPHN2ZyBoZWlnaHQ9IjEw
      MCUiIHN0cm9rZS1taXRlcmxpbWl0PSIxMCIgc3R5bGU9ImZpbGwtcnVsZTpub256ZXJvO2NsaXAt
      cnVsZTpldmVub2RkO3N0cm9rZS1saW5lY2FwOnJvdW5kO3N0cm9rZS1saW5lam9pbjpyb3VuZDsi
      IHZlcnNpb249IjEuMSIgdmlld0JveD0iMCAwIDEwMjQgMTAyNCIgd2lkdGg9IjEwMCUiIHhtbDpz
      cGFjZT0icHJlc2VydmUiIHhtbG5zPSJodHRwOi8vd3d3LnczLm9yZy8yMDAwL3N2ZyIgeG1sbnM6
      dmVjdG9ybmF0b3I9Imh0dHA6Ly92ZWN0b3JuYXRvci5pbyIgeG1sbnM6eGxpbms9Imh0dHA6Ly93
      d3cudzMub3JnLzE5OTkveGxpbmsiPgo8ZGVmcz4KPGxpbmVhckdyYWRpZW50IGdyYWRpZW50VHJh
      bnNmb3JtPSJtYXRyaXgoMS40NTY4MyAxLjQ1NjgzIC0xLjQ1NjgzIDEuNDU2ODMgNzkxLjI0NCAt
      NzA0LjEzMykiIGdyYWRpZW50VW5pdHM9InVzZXJTcGFjZU9uVXNlIiBpZD0iTGluZWFyR3JhZGll
      bnQiIHgxPSIzNjguNDYyIiB4Mj0iMjQyLjMzMSIgeTE9IjQyNy4wNTMiIHkyPSI1NTMuNjE0Ij4K
      PHN0b3Agb2Zmc2V0PSIwLjQyMjU5MiIgc3RvcC1jb2xvcj0iIzMzMzEyYyIvPgo8c3RvcCBvZmZz
      ZXQ9IjEiIHN0b3AtY29sb3I9IiNmM2M2MjIiLz4KPC9saW5lYXJHcmFkaWVudD4KPHBhdGggZD0i
      TTQzNS4xMTMgNDQ4LjQxM0M0MzUuMTEzIDM3NS43MjMgNDkzLjc5MyAyNjguNjkyIDUxMS4yMDkg
      MjY4LjY5MkM1MjguNjI1IDI2OC42OTIgNTg4Ljg3MyAzNzAuOTU3IDU4OC44NzMgNDQzLjY0NkM1
      ODguODczIDUxNi4zMzYgNTMyLjc4NSA2MDAuNzc3IDUxMS4yMDkgNjAwLjc3N0M0ODkuNjMzIDYw
      MC43NzcgNDM1LjExMyA1MjEuMTAzIDQzNS4xMTMgNDQ4LjQxM1oiIGlkPSJGaWxsIi8+CjxwYXRo
      IGQ9Ik00MzUuMTEzIDQ0OC40MTNDNDM1LjExMyAzNzUuNzIzIDQ5My43OTMgMjY4LjY5MiA1MTEu
      MjA5IDI2OC42OTJDNTI4LjYyNSAyNjguNjkyIDU4OC44NzMgMzcwLjk1NyA1ODguODczIDQ0My42
      NDZDNTg4Ljg3MyA1MTYuMzM2IDUzMi43ODUgNjAwLjc3NyA1MTEuMjA5IDYwMC43NzdDNDg5LjYz
      MyA2MDAuNzc3IDQzNS4xMTMgNTIxLjEwMyA0MzUuMTEzIDQ0OC40MTNaIiBpZD0iRmlsbF8yIi8+
      CjxwYXRoIGQ9Ik00MzUuMTEzIDQ0OC40MTNDNDM1LjExMyAzNzUuNzIzIDQ5My43OTMgMjY4LjY5
      MiA1MTEuMjA5IDI2OC42OTJDNTI4LjYyNSAyNjguNjkyIDU4OC44NzMgMzcwLjk1NyA1ODguODcz
      IDQ0My42NDZDNTg4Ljg3MyA1MTYuMzM2IDUzMi43ODUgNjAwLjc3NyA1MTEuMjA5IDYwMC43NzdD
      NDg5LjYzMyA2MDAuNzc3IDQzNS4xMTMgNTIxLjEwMyA0MzUuMTEzIDQ0OC40MTNaIiBpZD0iRmls
      bF8zIi8+CjxwYXRoIGQ9Ik00MzUuMTIgMzY4LjgzOEM0MzUuMTIgMzY4LjgzOCA0NzQuMjE5IDM3
      OC4yNjMgNTEyLjAwNyAzNzguMzM1QzU0OS43OTYgMzc4LjQwNyA1ODguODggMzY5LjM4NSA1ODgu
      ODggMzY5LjM4NSIgaWQ9IkZpbGxfNCIvPgo8L2RlZnM+CjxnIGlkPSJMYXllci0xIiB2ZWN0b3Ju
      YXRvcjpsYXllck5hbWU9IkxheWVyIDEiPgo8ZyBvcGFjaXR5PSIxIiB2ZWN0b3JuYXRvcjpsYXll
      ck5hbWU9Ikdyb3VwIDEyIj4KPHBhdGggZD0iTTE4Ni4yMzMgMzg3LjI3OEMxODYuMjMzIDIwNy4z
      NjQgMzMyLjA4NCA2MS41MTM5IDUxMS45OTggNjEuNTEzOUM2OTEuOTE2IDYxLjUxMzkgODM3Ljc2
      NyAyMDcuMzY0IDgzNy43NjcgMzg3LjI3OEM4MzcuNzY3IDU2Ny4xOTMgNjkxLjkxNiA3MTMuMDQz
      IDUxMS45OTggNzEzLjA0M0MzMzIuMDg0IDcxMy4wNDMgMTg2LjIzMyA1NjcuMTkzIDE4Ni4yMzMg
      Mzg3LjI3OCIgZmlsbD0iI2YyOGYyMiIgZmlsbC1ydWxlPSJub256ZXJvIiBvcGFjaXR5PSIxIiBz
      dHJva2U9Im5vbmUiIHZlY3Rvcm5hdG9yOmxheWVyTmFtZT0icGF0aCIvPgo8ZyBvcGFjaXR5PSIx
      IiB2ZWN0b3JuYXRvcjpsYXllck5hbWU9Ikdyb3VwIDEzIj4KPHBhdGggZD0iTTIwMS4zMzEgNDg1
      LjQ4NUMyMDQuODQ3IDQ4MS41MzQgMjA4LjE4MiA0NzcuNTkzIDIxMS4yOTQgNDczLjY2QzI3MS4z
      ODUgMzk3LjYzNiAyNDkuMTUgMzQzLjc2OSAxOTguMTU5IDI5OS45OTFDMTkwLjQ0MyAzMjcuNzg0
      IDE4Ni4yMzUgMzU3LjAzIDE4Ni4yMzUgMzg3LjI3N0MxODYuMjM1IDQyMS41MDkgMTkxLjU0NCA0
      NTQuNDkgMjAxLjMzMSA0ODUuNDg1IiBmaWxsPSIjZTBmMjIyIiBmaWxsLXJ1bGU9Im5vbnplcm8i
      IG9wYWNpdHk9IjEiIHN0cm9rZT0ibm9uZSIgdmVjdG9ybmF0b3I6bGF5ZXJOYW1lPSJwYXRoIi8+
      CjxwYXRoIGQ9Ik00MjEuMTYzIDQwNS4wOThDNDQzLjY2IDMyMy4yNzkgMzQxLjE0MSAyNTIuNjQx
      IDI0Ni4xNzkgMTk5LjA4QzIzOSAyMDkuMTk4IDIzMi4zNDIgMjE5LjcwMyAyMjYuMzM4IDIzMC42
      MjlDMzA5LjI2NSAyNzguMTY5IDM5MC43NjkgMzQyLjM1OSAzNTYuNjU0IDQyMy4zMDFDMzM0LjIy
      NSA0NzYuNTA1IDI3OC43MTMgNTEzLjMwNyAyMzIuNzA4IDU1NS4wMDFDMjM4LjYxNCA1NjQuODE4
      IDI0NS4wMjcgNTc0LjI5MiAyNTEuOTA0IDU4My4zOTZDMzA5Ljk0NCA1MjQuODAxIDM5OS4zNTMg
      NDg0LjQyNyA0MjEuMTYzIDQwNS4wOTgiIGZpbGw9IiNlMGYyMjIiIGZpbGwtcnVsZT0ibm9uemVy
      byIgb3BhY2l0eT0iMSIgc3Ryb2tlPSJub25lIiB2ZWN0b3JuYXRvcjpsYXllck5hbWU9InBhdGgi
      Lz4KPHBhdGggZD0iTTU5Ny45MjMgMzIzLjgwN0M2MjkuMjkyIDQ0Mi45OTkgNDU0LjQwMiA1MTku
      MzQxIDM4OC45NiA1OTIuMzA1QzM2Ni4zMDQgNjE3LjU2NiAzNDguODAxIDYzOS4xODcgMzM5LjMw
      NiA2NjMuNDY0QzM0OC43NTggNjY5LjM4NyAzNTguNTE1IDY3NC44NTggMzY4LjU4NiA2NzkuODAx
      QzM3My43NzQgNjU2LjU2NSAzODQuNTUgNjMyLjg1MSA0MDIuODQgNjA4LjIzNUM0NzEuODAyIDUx
      NS40MTcgNjUwLjg2NSA0NTUuNTg1IDYyNi4zMTMgMzE4LjkwM0M2MDcuNzE4IDIxNS4zODYgNDk4
      LjE3NiAxNjEuODQyIDQ2MS45MjQgNjUuMzQ5N0M0MzguOTk3IDY4Ljg4NzIgNDE2Ljg5NSA3NC44
      NzQ4IDM5NS44MDggODIuOTI5OEM0NDcuMzAxIDE3My44MTMgNTcwLjgyNiAyMjAuODQxIDU5Ny45
      MjMgMzIzLjgwNyIgZmlsbD0iI2UwZjIyMiIgZmlsbC1ydWxlPSJub256ZXJvIiBvcGFjaXR5PSIx
      IiBzdHJva2U9Im5vbmUiIHZlY3Rvcm5hdG9yOmxheWVyTmFtZT0icGF0aCIvPgo8cGF0aCBkPSJN
      NzA1LjQ4MSAzMDQuMzA1Qzc0MC4zNzkgNDYwLjIwOSA1MTkuNjMxIDUyMy4yNjUgNDQ2LjAyNiA2
      MzAuMzQ1QzQzMC40ODQgNjUyLjk0OSA0MjMuMDc4IDY3Ni4zNzEgNDIxLjI1OSA3MDAuMTQxQzQz
      NC4zMjYgNzAzLjkyMyA0NDcuNjk4IDcwNi45NzUgNDYxLjM4NCA3MDkuMTExQzQ2Mi43NzIgNjg0
      LjQ2OSA0NjkuOCA2NjAuMjI2IDQ4NS4xMTUgNjM2Ljg4N0M1NTguODAxIDUyNC41ODUgNzg2Ljk3
      MiA0NjguMDg4IDc2MC4xMDggMzA4LjUxM0M3NDcuMzg1IDIzMi45MjcgNzAwLjQ0MyAxNzQuMzU0
      IDY3NS4zNDEgMTA1LjQ2NUM2NTAuMDI4IDkwLjc2MDggNjIyLjU5NiA3OS4yOTMgNTkzLjU0OSA3
      MS44MDUzQzYxOC4xODYgMTU1Ljg1OSA2ODUuNzY0IDIxNi4yMzcgNzA1LjQ4MSAzMDQuMzA1IiBm
      aWxsPSIjZTBmMjIyIiBmaWxsLXJ1bGU9Im5vbnplcm8iIG9wYWNpdHk9IjEiIHN0cm9rZT0ibm9u
      ZSIgdmVjdG9ybmF0b3I6bGF5ZXJOYW1lPSJwYXRoIi8+CjxwYXRoIGQ9Ik0zMjQuMzM5IDYxMS4y
      MjNDMzgxLjUzNyA1MzUuNzk2IDU2My4wOCA0NjMuODc3IDU1Mi43MyAzNTIuNzQ4QzU0My41OTIg
      MjU0LjY0OCA0MDIuNjYzIDE5NC4wNzYgMzE2LjE1NSAxMjYuOTYyQzMwNi40NDEgMTM0LjI4MiAy
      OTcuMiAxNDIuMTc0IDI4OC4zNzUgMTUwLjUxM0MzODUuNjg1IDIxMS44NTQgNTE1Ljk3MSAyNzcu
      NDc2IDUxMy40MzUgMzY1LjIzOUM1MTAuMDk5IDQ4MC42MzIgMzQ3LjM3NCA1MzMuNDMyIDI4NC44
      ODEgNjIwLjcxM0MyOTEuNzU0IDYyNy40MDIgMjk4Ljg5MyA2MzMuODEgMzA2LjMzNCA2MzkuODc1
      QzMxMS4xNzQgNjMwLjI4MSAzMTcuMTMxIDYyMC43MjYgMzI0LjMzOSA2MTEuMjIzIiBmaWxsPSIj
      ZTBmMjIyIiBmaWxsLXJ1bGU9Im5vbnplcm8iIG9wYWNpdHk9IjEiIHN0cm9rZT0ibm9uZSIgdmVj
      dG9ybmF0b3I6bGF5ZXJOYW1lPSJwYXRoIi8+CjxwYXRoIGQ9Ik02MzguNDgxIDYyOS41MjRDNjc3
      LjY2OCA1NjEuMTY0IDc1MS4wODggNTI2LjczOSA4MjEuNTI0IDQ4OC44NjZDODIzLjkxIDQ4MS41
      ODkgODI2LjA4NCA0NzQuMjE4IDgyNy45NjMgNDY2LjcyMUM3NTkuNDc4IDUxNC4zNjQgNjc2LjQy
      NiA1NDcuODQzIDYyNC42NzkgNjE3LjQzM0M2MDQuOTcxIDY0My45MzYgNTk3Ljc2NyA2NzIuMTkz
      IDU5OC41MTEgNzAxLjM0QzYwNi43MTYgNjk5LjA4NCA2MTQuODE0IDY5Ni41NzMgNjIyLjc0NCA2
      OTMuNzA2QzYyMi4yNzYgNjcxLjQ0NiA2MjYuNzkzIDY0OS45MDcgNjM4LjQ4MSA2MjkuNTI0IiBm
      aWxsPSIjZTBmMjIyIiBmaWxsLXJ1bGU9Im5vbnplcm8iIG9wYWNpdHk9IjEiIHN0cm9rZT0ibm9u
      ZSIgdmVjdG9ybmF0b3I6bGF5ZXJOYW1lPSJwYXRoIi8+CjxwYXRoIGQ9Ik02ODYuNDcxIDY0NC43
      NjRDNjgzLjU3OCA2NTEuNzQ0IDY4MS43IDY1OC44NjIgNjgwLjYxMiA2NjYuMDYyQzczMS43MzYg
      NjM1LjA3NiA3NzMuNTgxIDU5MC4zODIgODAxLjIyNyA1MzcuMTI2Qzc0OS41NDkgNTY0LjQzMyA3
      MDYuMTc0IDU5Ny4yMjUgNjg2LjQ3MSA2NDQuNzY0IiBmaWxsPSIjZTBmMjIyIiBmaWxsLXJ1bGU9
      Im5vbnplcm8iIG9wYWNpdHk9IjEiIHN0cm9rZT0ibm9uZSIgdmVjdG9ybmF0b3I6bGF5ZXJOYW1l
      PSJwYXRoIi8+CjxwYXRoIGQ9Ik04MzYuNjY2IDQxMi45MTlDODM3LjMyOCA0MDQuNDQ3IDgzNy43
      NjcgMzk1LjkxNSA4MzcuNzY3IDM4Ny4yOEM4MzcuNzY3IDM3MC42OCA4MzYuNTA3IDM1NC4zODEg
      ODM0LjExMyAzMzguNDUxQzgyMi42OCA0NzIuMzY1IDYzNC41MjEgNTIwLjkyMyA1NjMuMzkzIDYy
      MC4wNjhDNTQwLjY1OSA2NTEuNzU5IDUzMC41NjIgNjgyLjM3NiA1MjguNjE5IDcxMi42MjNDNTM4
      LjA0MSA3MTIuMTUgNTQ3LjMzNCA3MTEuMTk2IDU1Ni41MzMgNzA5LjkzN0M1NTcuNDc4IDY4Mi44
      MjMgNTY0Ljg1OCA2NTUuNTggNTgxLjg3MSA2MjguMDY3QzYzNy45ODEgNTM3LjMyNSA3NzQuNjg5
      IDQ5OC43MDUgODM2LjY2NiA0MTIuOTE5IiBmaWxsPSIjZTBmMjIyIiBmaWxsLXJ1bGU9Im5vbnpl
      cm8iIG9wYWNpdHk9IjEiIHN0cm9rZT0ibm9uZSIgdmVjdG9ybmF0b3I6bGF5ZXJOYW1lPSJwYXRo
      Ii8+CjwvZz4KPC9nPgo8ZyBvcGFjaXR5PSIxIiB2ZWN0b3JuYXRvcjpsYXllck5hbWU9Ikdyb3Vw
      IDEzIj4KPHBhdGggZD0iTTQzNS4xMTMgNDQ4LjQxM0M0MzUuMTEzIDM3NS43MjMgNDkzLjc5MyAy
      NjguNjkyIDUxMS4yMDkgMjY4LjY5MkM1MjguNjI1IDI2OC42OTIgNTg4Ljg3MyAzNzAuOTU3IDU4
      OC44NzMgNDQzLjY0NkM1ODguODczIDUxNi4zMzYgNTMyLjc4NSA2MDAuNzc3IDUxMS4yMDkgNjAw
      Ljc3N0M0ODkuNjMzIDYwMC43NzcgNDM1LjExMyA1MjEuMTAzIDQzNS4xMTMgNDQ4LjQxM1oiIGZp
      bGw9InVybCgjTGluZWFyR3JhZGllbnQpIiBmaWxsLXJ1bGU9Im5vbnplcm8iIG9wYWNpdHk9IjEi
      IHN0cm9rZT0iIzMzMzEyYyIgc3Ryb2tlLWxpbmVjYXA9ImJ1dHQiIHN0cm9rZS1saW5lam9pbj0i
      cm91bmQiIHN0cm9rZS13aWR0aD0iMjQuNDgxOSIgdmVjdG9ybmF0b3I6bGF5ZXJOYW1lPSJPdmFs
      IDEiLz4KPHBhdGggZD0iTTQzOS4yMzMgMjY4LjY5MkM0MzkuMjMzIDI2OC42OTIgNDQxLjE1MiAx
      OTUuOTMzIDUxMS45OTMgMTk1LjkzM0M1ODIuODM0IDE5NS45MzMgNTg0Ljc1MiAyNjguNjkyIDU4
      NC43NTIgMjY4LjY5Mkw0MzkuMjMzIDI2OC42OTJaIiBmaWxsPSIjZjNjNjIyIiBmaWxsLXJ1bGU9
      Im5vbnplcm8iIG9wYWNpdHk9IjEiIHN0cm9rZT0iIzMzMzEyYyIgc3Ryb2tlLWxpbmVjYXA9ImJ1
      dHQiIHN0cm9rZS1saW5lam9pbj0icm91bmQiIHN0cm9rZS13aWR0aD0iMjQuNDgxOSIgdmVjdG9y
      bmF0b3I6bGF5ZXJOYW1lPSJPdmFsIDIiLz4KPHBhdGggZD0iTTQ4MC4xODggMTk1LjkzM0M0ODAu
      MTg4IDE5NS45MzMgNDY3LjUxOCAxNjYuMzQ1IDQ0Mi4zMjQgMTc1LjU1OCIgZmlsbD0ibm9uZSIg
      b3BhY2l0eT0iMSIgc3Ryb2tlPSIjMzMzMTJjIiBzdHJva2UtbGluZWNhcD0icm91bmQiIHN0cm9r
      ZS1saW5lam9pbj0icm91bmQiIHN0cm9rZS13aWR0aD0iMjQuNDgxOSIgdmVjdG9ybmF0b3I6bGF5
      ZXJOYW1lPSJDdXJ2ZSAyIi8+CjxwYXRoIGQ9Ik01NDUuMzM3IDE5NS45MzNDNTQ1LjMzNyAxOTUu
      OTMzIDU1OC4wMDYgMTY2LjM0NSA1ODMuMjAxIDE3NS41NTgiIGZpbGw9Im5vbmUiIG9wYWNpdHk9
      IjEiIHN0cm9rZT0iIzMzMzEyYyIgc3Ryb2tlLWxpbmVjYXA9InJvdW5kIiBzdHJva2UtbGluZWpv
      aW49InJvdW5kIiBzdHJva2Utd2lkdGg9IjI0LjQ4MTkiIHZlY3Rvcm5hdG9yOmxheWVyTmFtZT0i
      Q3VydmUgMyIvPgo8ZyBvcGFjaXR5PSIxIiB2ZWN0b3JuYXRvcjpsYXllck5hbWU9Ikdyb3VwIDIi
      Pgo8dXNlIGZpbGw9Im5vbmUiIG9wYWNpdHk9IjEiIHN0cm9rZT0iI2YyYWMyMiIgc3Ryb2tlLWxp
      bmVjYXA9ImJ1dHQiIHN0cm9rZS1saW5lam9pbj0icm91bmQiIHN0cm9rZS13aWR0aD0iMjQuNDgx
      OSIgdmVjdG9ybmF0b3I6bGF5ZXJOYW1lPSJPdmFsIDUiIHhsaW5rOmhyZWY9IiNGaWxsIi8+Cjxj
      bGlwUGF0aCBjbGlwLXJ1bGU9Im5vbnplcm8iIGlkPSJDbGlwUGF0aCI+Cjx1c2UgeGxpbms6aHJl
      Zj0iI0ZpbGwiLz4KPC9jbGlwUGF0aD4KPGcgY2xpcC1wYXRoPSJ1cmwoI0NsaXBQYXRoKSI+Cjxw
      YXRoIGQ9Ik00MzUuMTEzIDQyNS4yMzhDNDM1LjExMyA0MjUuMjM4IDQ3NC4yMTIgNDM0LjY2MyA1
      MTIgNDM0LjczNUM1NDkuNzg4IDQzNC44MDcgNTg4Ljg3MyA0MjUuNzg1IDU4OC44NzMgNDI1Ljc4
      NSIgZmlsbD0ibm9uZSIgb3BhY2l0eT0iMSIgc3Ryb2tlPSIjZjJkZTIyIiBzdHJva2UtbGluZWNh
      cD0iYnV0dCIgc3Ryb2tlLWxpbmVqb2luPSJtaXRlciIgc3Ryb2tlLXdpZHRoPSIyNC40ODE5IiB2
      ZWN0b3JuYXRvcjpsYXllck5hbWU9IkN1cnZlIDQiLz4KPC9nPgo8L2c+CjxnIG9wYWNpdHk9IjEi
      IHZlY3Rvcm5hdG9yOmxheWVyTmFtZT0iR3JvdXAgMyI+Cjx1c2UgZmlsbD0ibm9uZSIgb3BhY2l0
      eT0iMSIgc3Ryb2tlPSIjZjNjNjIyIiBzdHJva2UtbGluZWNhcD0iYnV0dCIgc3Ryb2tlLWxpbmVq
      b2luPSJyb3VuZCIgc3Ryb2tlLXdpZHRoPSIyNC40ODE5IiB2ZWN0b3JuYXRvcjpsYXllck5hbWU9
      Ik92YWwgNCIgeGxpbms6aHJlZj0iI0ZpbGxfMiIvPgo8Y2xpcFBhdGggY2xpcC1ydWxlPSJub256
      ZXJvIiBpZD0iQ2xpcFBhdGhfMiI+Cjx1c2UgeGxpbms6aHJlZj0iI0ZpbGxfMiIvPgo8L2NsaXBQ
      YXRoPgo8ZyBjbGlwLXBhdGg9InVybCgjQ2xpcFBhdGhfMikiPgo8cGF0aCBkPSJNNDM5LjIzMyA0
      ODEuNjUzQzQzOS4yMzMgNDgxLjY1MyA0NzUuNjIgNDkzLjg5MiA1MTIgNDkzLjg5MkM1NDguMzgg
      NDkzLjg5MiA1ODQuNzUyIDQ4MS42NTMgNTg0Ljc1MiA0ODEuNjUzIiBmaWxsPSJub25lIiBvcGFj
      aXR5PSIxIiBzdHJva2U9IiNmM2M2MjIiIHN0cm9rZS1saW5lY2FwPSJyb3VuZCIgc3Ryb2tlLWxp
      bmVqb2luPSJtaXRlciIgc3Ryb2tlLXdpZHRoPSIyNC40ODE5IiB2ZWN0b3JuYXRvcjpsYXllck5h
      bWU9IkN1cnZlIDUiLz4KPC9nPgo8L2c+CjxnIG9wYWNpdHk9IjEiIHZlY3Rvcm5hdG9yOmxheWVy
      TmFtZT0iR3JvdXAgNCI+Cjx1c2UgZmlsbD0ibm9uZSIgb3BhY2l0eT0iMSIgc3Ryb2tlPSIjZjJk
      ZTIyIiBzdHJva2UtbGluZWNhcD0iYnV0dCIgc3Ryb2tlLWxpbmVqb2luPSJyb3VuZCIgc3Ryb2tl
      LXdpZHRoPSIyNC40ODE5IiB2ZWN0b3JuYXRvcjpsYXllck5hbWU9Ik92YWwgMyIgeGxpbms6aHJl
      Zj0iI0ZpbGxfMyIvPgo8Y2xpcFBhdGggY2xpcC1ydWxlPSJub256ZXJvIiBpZD0iQ2xpcFBhdGhf
      MyI+Cjx1c2UgeGxpbms6aHJlZj0iI0ZpbGxfMyIvPgo8L2NsaXBQYXRoPgo8ZyBjbGlwLXBhdGg9
      InVybCgjQ2xpcFBhdGhfMykiPgo8cGF0aCBkPSJNNDYxLjI1NiA1NDAuMTc0QzQ2MS4yNTYgNTQw
      LjE3NCA0ODcuNDU5IDU0OS41ODYgNTExLjk5MyA1NDkuNTIzQzUzNi41MjcgNTQ5LjQ2MSA1NTku
      MzkxIDUzOS45MjUgNTU5LjM5MSA1MzkuOTI1IiBmaWxsPSJub25lIiBvcGFjaXR5PSIxIiBzdHJv
      a2U9IiNmMmRlMjIiIHN0cm9rZS1saW5lY2FwPSJzcXVhcmUiIHN0cm9rZS1saW5lam9pbj0ibWl0
      ZXIiIHN0cm9rZS13aWR0aD0iMjQuNDgxOSIgdmVjdG9ybmF0b3I6bGF5ZXJOYW1lPSJDdXJ2ZSA2
      Ii8+CjwvZz4KPC9nPgo8ZyBvcGFjaXR5PSIxIiB2ZWN0b3JuYXRvcjpsYXllck5hbWU9Ikdyb3Vw
      IDEiPgo8dXNlIGZpbGw9Im5vbmUiIG9wYWNpdHk9IjEiIHN0cm9rZT0iI2YzYzYyMiIgc3Ryb2tl
      LWxpbmVjYXA9ImJ1dHQiIHN0cm9rZS1saW5lam9pbj0ibWl0ZXIiIHN0cm9rZS13aWR0aD0iMjQu
      NDgxOSIgdmVjdG9ybmF0b3I6bGF5ZXJOYW1lPSJDdXJ2ZSA3IiB4bGluazpocmVmPSIjRmlsbF80
      Ii8+CjxjbGlwUGF0aCBjbGlwLXJ1bGU9Im5vbnplcm8iIGlkPSJDbGlwUGF0aF80Ij4KPHVzZSB4
      bGluazpocmVmPSIjRmlsbF80Ii8+CjwvY2xpcFBhdGg+CjxnIGNsaXAtcGF0aD0idXJsKCNDbGlw
      UGF0aF80KSI+CjxwYXRoIGQ9Ik00MzUuMTEzIDQ0OC40MTNDNDM1LjExMyAzNzUuNzIzIDQ5My43
      OTMgMjY4LjY5MiA1MTEuMjA5IDI2OC42OTJDNTI4LjYyNSAyNjguNjkyIDU4OC44NzMgMzcwLjk1
      NyA1ODguODczIDQ0My42NDZDNTg4Ljg3MyA1MTYuMzM2IDUzMi43ODUgNjAwLjc3NyA1MTEuMjA5
      IDYwMC43NzdDNDg5LjYzMyA2MDAuNzc3IDQzNS4xMTMgNTIxLjEwMyA0MzUuMTEzIDQ0OC40MTNa
      IiBmaWxsPSJub25lIiBvcGFjaXR5PSIxIiBzdHJva2U9IiNmM2M2MjIiIHN0cm9rZS1saW5lY2Fw
      PSJidXR0IiBzdHJva2UtbGluZWpvaW49InJvdW5kIiBzdHJva2Utd2lkdGg9IjI0LjQ4MTkiIHZl
      Y3Rvcm5hdG9yOmxheWVyTmFtZT0iT3ZhbCA0Ii8+CjwvZz4KPC9nPgo8cGF0aCBkPSJNNDM1LjEx
      MyA0NDguNDEzQzQzNS4xMTMgMzc1LjcyMyA0OTMuNzkzIDI2OC42OTIgNTExLjIwOSAyNjguNjky
      QzUyOC42MjUgMjY4LjY5MiA1ODguODczIDM3MC45NTcgNTg4Ljg3MyA0NDMuNjQ2QzU4OC44NzMg
      NTE2LjMzNiA1MzIuNzg1IDYwMC43NzcgNTExLjIwOSA2MDAuNzc3QzQ4OS42MzMgNjAwLjc3NyA0
      MzUuMTEzIDUyMS4xMDMgNDM1LjExMyA0NDguNDEzWiIgZmlsbD0ibm9uZSIgb3BhY2l0eT0iMSIg
      c3Ryb2tlPSIjMzMzMTJjIiBzdHJva2UtbGluZWNhcD0iYnV0dCIgc3Ryb2tlLWxpbmVqb2luPSJy
      b3VuZCIgc3Ryb2tlLXdpZHRoPSIyNC40ODE5IiB2ZWN0b3JuYXRvcjpsYXllck5hbWU9Ik92YWwg
      MyIvPgo8cGF0aCBkPSJNNDkwLjQ1MyAyNjkuNDQ2QzQ1MC4xMjUgMjY5LjgwMyAzNjEuNTgxIDI4
      NS40MjggMjk4LjI2OSAzMjUuNTU2QzE5NS4wNDcgMzkwLjk3OCAyNjQuMjI0IDQ2OS4wODkgMzI2
      LjIxMSA0NjguMjI5QzQyMi4xODYgNDY2Ljg5NyA1MTEuOTg5IDMwMC4yNjIgNTExLjk4OSAyNzMu
      ODU2QzUxMS45ODkgMjcyLjExMiA1MDkuMTIgMjcwLjgzOSA1MDMuOTYxIDI3MC4xMkM1MDAuNDU1
      IDI2OS42MzEgNDk1Ljg5MiAyNjkuMzk4IDQ5MC40NTMgMjY5LjQ0NlpNNTExLjk4OSAyNzMuODU2
      QzUxMS45ODkgMzAwLjI2MiA2MDEuNzkyIDQ2Ni44OTcgNjk3Ljc2NyA0NjguMjI5Qzc1OS43NTQg
      NDY5LjA4OSA4MjguOTYzIDM5MC45NzggNzI1Ljc0MSAzMjUuNTU2QzY1NC4yMzkgMjgwLjIzNyA1
      NTAuNTA5IDI2Ni4xOTIgNTIwLjQ0NSAyNzAuMDc2QzUxNS4wMTYgMjcwLjc3NyA1MTEuOTg5IDI3
      Mi4wNjQgNTExLjk4OSAyNzMuODU2WiIgZmlsbD0iI2ZmZmZmZiIgZmlsbC1ydWxlPSJub256ZXJv
      IiBvcGFjaXR5PSIxIiBzdHJva2U9IiMzMzMxMmMiIHN0cm9rZS1saW5lY2FwPSJidXR0IiBzdHJv
      a2UtbGluZWpvaW49InJvdW5kIiBzdHJva2Utd2lkdGg9IjI0LjQ4MTkiIHZlY3Rvcm5hdG9yOmxh
      eWVyTmFtZT0iQ3VydmUgMSIvPgo8L2c+CjxnIG9wYWNpdHk9IjEiIHZlY3Rvcm5hdG9yOmxheWVy
      TmFtZT0iR3JvdXAgMTQiPgo8cGF0aCBkPSJNMTU0LjkxOSA5MjQuNTMzQzE0NS4zOTQgOTI0LjUz
      MyAxMzcuMTYxIDkyMi41MTcgMTMwLjIyMSA5MTguNDg1QzEyMy4yOCA5MTQuNDU0IDExNy45Njkg
      OTA4LjI2NCAxMTQuMjg2IDg5OS45MThDMTEwLjYwMyA4OTEuNTcxIDEwOC43NjEgODgwLjk5MiAx
      MDguNzYxIDg2OC4xODJDMTA4Ljc2MSA4NTUuMzQzIDExMC42ODQgODQ0Ljc4NCAxMTQuNTMxIDgz
      Ni41MDZDMTE4LjM3NyA4MjguMjI4IDEyMy43ODQgODIyLjA2IDEzMC43NTEgODE4LjAwMkMxMzcu
      NzE4IDgxMy45NDQgMTQ1Ljc3NCA4MTEuOTE0IDE1NC45MTkgODExLjkxNEMxNjUuMjY1IDgxMS45
      MTQgMTc0LjU1MSA4MTQuMjIyIDE4Mi43NzggODE4LjgzN0MxOTEuMDA1IDgyMy40NTIgMTk3LjUy
      IDgyOS45NjcgMjAyLjMyNCA4MzguMzgxQzIwNy4xMjggODQ2Ljc5NiAyMDkuNTMgODU2LjczIDIw
      OS41MyA4NjguMTgyQzIwOS41MyA4NzkuNjM1IDIwNy4xMjggODg5LjU2OSAyMDIuMzI0IDg5Ny45
      ODNDMTk3LjUyIDkwNi4zOTggMTkxLjAwNSA5MTIuOTI3IDE4Mi43NzggOTE3LjU2OUMxNzQuNTUx
      IDkyMi4yMTIgMTY1LjI2NSA5MjQuNTMzIDE1NC45MTkgOTI0LjUzM1pNOTAuMzA5NyA5MjIuOTg3
      TDkwLjMwOTcgNzcxLjkxM0wxMjIuMDcyIDc3MS45MTNMMTIyLjA3MiA4MzUuNTcxTDEyMC4wMzYg
      ODY4LjA1OEwxMjAuNTcgOTAwLjU0OUwxMjAuNTcgOTIyLjk4N0w5MC4zMDk3IDkyMi45ODdaTTE0
      OS40NTQgODk4LjUyNkMxNTQuNzMgODk4LjUyNiAxNTkuNDYzIDg5Ny4zMjIgMTYzLjY1MiA4OTQu
      OTE1QzE2Ny44NDEgODkyLjUwOCAxNzEuMTc5IDg4OS4wMDcgMTczLjY2OCA4ODQuNDEyQzE3Ni4x
      NTcgODc5LjgxNyAxNzcuNDAxIDg3NC40MDcgMTc3LjQwMSA4NjguMTgyQzE3Ny40MDEgODYxLjgy
      MiAxNzYuMTU3IDg1Ni4zOTEgMTczLjY2OCA4NTEuODkxQzE3MS4xNzkgODQ3LjM5IDE2Ny44NDEg
      ODQzLjkzNyAxNjMuNjUyIDg0MS41MjlDMTU5LjQ2MyA4MzkuMTIyIDE1NC43MyA4MzcuOTE5IDE0
      OS40NTQgODM3LjkxOUMxNDQuMTc3IDgzNy45MTkgMTM5LjQ0NCA4MzkuMTIyIDEzNS4yNTQgODQx
      LjUyOUMxMzEuMDY0IDg0My45MzcgMTI3LjcyNSA4NDcuMzkgMTI1LjIzNiA4NTEuODkxQzEyMi43
      NDcgODU2LjM5MSAxMjEuNTAzIDg2MS44MjIgMTIxLjUwMyA4NjguMTgyQzEyMS41MDMgODc0LjQw
      NyAxMjIuNzQ3IDg3OS44MTcgMTI1LjIzNiA4ODQuNDEyQzEyNy43MjUgODg5LjAwNyAxMzEuMDY0
      IDg5Mi41MDggMTM1LjI1NCA4OTQuOTE1QzEzOS40NDQgODk3LjMyMiAxNDQuMTc3IDg5OC41MjYg
      MTQ5LjQ1NCA4OTguNTI2WiIgZmlsbD0iI2YzYzYyMiIgZmlsbC1ydWxlPSJub256ZXJvIiBvcGFj
      aXR5PSIxIiBzdHJva2U9Im5vbmUiLz4KPHBhdGggZD0iTTI5NS40NzYgOTI0LjUzM0MyODYuMzMx
      IDkyNC41MzMgMjc4LjI3NSA5MjIuNTA0IDI3MS4zMDggOTE4LjQ0NkMyNjQuMzQxIDkxNC4zODcg
      MjU4LjkzNCA5MDguMTk4IDI1NS4wODggODk5Ljg3OEMyNTEuMjQyIDg5MS41NTggMjQ5LjMxOSA4
      ODEuMDE5IDI0OS4zMTkgODY4LjI2MkMyNDkuMzE5IDg1NS4zMTYgMjUxLjE2IDg0NC43MDQgMjU0
      Ljg0MyA4MzYuNDI1QzI1OC41MjYgODI4LjE0NiAyNjMuODM4IDgyMS45OTEgMjcwLjc3OCA4MTcu
      OTYxQzI3Ny43MTkgODEzLjkzIDI4NS45NTEgODExLjkxNCAyOTUuNDc2IDgxMS45MTRDMzA1Ljgy
      MiA4MTEuOTE0IDMxNS4xMDggODE0LjIzNSAzMjMuMzM1IDgxOC44NzdDMzMxLjU2MiA4MjMuNTE4
      IDMzOC4wNzcgODMwLjA0NiAzNDIuODgxIDgzOC40NjFDMzQ3LjY4NSA4NDYuODc2IDM1MC4wODcg
      ODU2LjgwOSAzNTAuMDg3IDg2OC4yNjJDMzUwLjA4NyA4NzkuNzE3IDM0Ny42ODUgODg5LjY1MSAz
      NDIuODgxIDg5OC4wNjZDMzM4LjA3NyA5MDYuNDgxIDMzMS41NjIgOTEyLjk5NSAzMjMuMzM1IDkx
      Ny42MUMzMTUuMTA4IDkyMi4yMjUgMzA1LjgyMiA5MjQuNTMzIDI5NS40NzYgOTI0LjUzM1pNMjMw
      Ljg2NyA5NjIuNDg2TDIzMC44NjcgODEzLjQ1N0wyNjEuMTI4IDgxMy40NTdMMjYxLjEyOCA4MzUu
      ODk1TDI2MC41OTMgODY4LjM4NkwyNjIuNjI5IDkwMC44NzdMMjYyLjYyOSA5NjIuNDg2TDIzMC44
      NjcgOTYyLjQ4NlpNMjkwLjAxMSA4OTguNTI2QzI5NS4yODggODk4LjUyNiAzMDAuMDIgODk3LjMy
      MiAzMDQuMjA5IDg5NC45MTVDMzA4LjM5OCA4OTIuNTA4IDMxMS43MzYgODg5LjAyIDMxNC4yMjUg
      ODg0LjQ1MkMzMTYuNzE0IDg3OS44ODMgMzE3Ljk1OSA4NzQuNDg3IDMxNy45NTkgODY4LjI2MkMz
      MTcuOTU5IDg2MS45MDEgMzE2LjcxNCA4NTYuNDU4IDMxNC4yMjUgODUxLjkzMUMzMTEuNzM2IDg0
      Ny40MDQgMzA4LjM5OCA4NDMuOTM3IDMwNC4yMDkgODQxLjUyOUMzMDAuMDIgODM5LjEyMiAyOTUu
      Mjg4IDgzNy45MTkgMjkwLjAxMSA4MzcuOTE5QzI4NC43MzQgODM3LjkxOSAyODAuMDAxIDgzOS4x
      MjIgMjc1LjgxMSA4NDEuNTI5QzI3MS42MjEgODQzLjkzNyAyNjguMjgyIDg0Ny40MDQgMjY1Ljc5
      MyA4NTEuOTMxQzI2My4zMDQgODU2LjQ1OCAyNjIuMDYgODYxLjkwMSAyNjIuMDYgODY4LjI2MkMy
      NjIuMDYgODc0LjQ4NyAyNjMuMzA0IDg3OS44ODMgMjY1Ljc5MyA4ODQuNDUyQzI2OC4yODIgODg5
      LjAyIDI3MS42MjEgODkyLjUwOCAyNzUuODExIDg5NC45MTVDMjgwLjAwMSA4OTcuMzIyIDI4NC43
      MzQgODk4LjUyNiAyOTAuMDExIDg5OC41MjZaIiBmaWxsPSIjZjNjNjIyIiBmaWxsLXJ1bGU9Im5v
      bnplcm8iIG9wYWNpdHk9IjEiIHN0cm9rZT0ibm9uZSIvPgo8cGF0aCBkPSJNMzc1LjI4NiA5MjIu
      OTg3TDM3NS4yODYgODEwLjk3QzM3NS4yODYgNzk4LjYzIDM3OC45NDEgNzg4Ljc3OCAzODYuMjQ5
      IDc4MS40MTRDMzkzLjU1OCA3NzQuMDQ5IDQwNC4wMDYgNzcwLjM2NiA0MTcuNTk1IDc3MC4zNjZD
      NDIyLjE1MiA3NzAuMzY2IDQyNi41ODEgNzcwLjgyOCA0MzAuODggNzcxLjc1MkM0MzUuMTc5IDc3
      Mi42NzYgNDM4LjgyIDc3NC4xMjkgNDQxLjgwNCA3NzYuMTEyTDQzMy41MTQgNzk5LjExQzQzMS43
      NzUgNzk3LjkzOSA0MjkuNzk4IDc5NyA0MjcuNTgyIDc5Ni4yOTNDNDI1LjM2NyA3OTUuNTg1IDQy
      My4wNjMgNzk1LjIzMiA0MjAuNjcxIDc5NS4yMzJDNDE2LjAyMiA3OTUuMjMyIDQxMi40MzMgNzk2
      LjU1NyA0MDkuOTA1IDc5OS4yMDhDNDA3LjM3NyA4MDEuODU5IDQwNi4xMTMgODA1Ljg3NCA0MDYu
      MTEzIDgxMS4yNTNMNDA2LjExMyA4MjEuNDYyTDQwNy4wNDkgODM1LjExNkw0MDcuMDQ5IDkyMi45
      ODdMMzc1LjI4NiA5MjIuOTg3Wk0zNTguMjk1IDg0MC4yNkwzNTguMjk1IDgxNS44ODJMNDM0LjI3
      NCA4MTUuODgyTDQzNC4yNzQgODQwLjI2TDM1OC4yOTUgODQwLjI2WiIgZmlsbD0iI2YzYzYyMiIg
      ZmlsbC1ydWxlPSJub256ZXJvIiBvcGFjaXR5PSIxIiBzdHJva2U9Im5vbmUiLz4KPC9nPgo8ZyBv
      cGFjaXR5PSIxIiB2ZWN0b3JuYXRvcjpsYXllck5hbWU9Ikdyb3VwIDE1Ij4KPHBhdGggZD0iTTYy
      Mi45MDYgODExLjkxNEM2MzEuNTY4IDgxMS45MTQgNjM5LjI1OCA4MTMuNjI0IDY0NS45NzcgODE3
      LjA0NEM2NTIuNjk2IDgyMC40NjQgNjU3Ljk2OSA4MjUuNzM3IDY2MS43OTYgODMyLjg2MkM2NjUu
      NjIzIDgzOS45ODcgNjY3LjUzNyA4NDkuMTQgNjY3LjUzNyA4NjAuMzIxTDY2Ny41MzcgOTIyLjk4
      N0w2MzUuNzc1IDkyMi45ODdMNjM1Ljc3NSA4NjUuMDY4QzYzNS43NzUgODU2LjI2MiA2MzMuOTQ1
      IDg0OS43NjUgNjMwLjI4NyA4NDUuNTc4QzYyNi42MjggODQxLjM5IDYyMS41MzMgODM5LjI5NiA2
      MTUuMDAxIDgzOS4yOTZDNjEwLjMyIDgzOS4yOTYgNjA2LjE1NyA4NDAuMzQzIDYwMi41MTEgODQy
      LjQzOEM1OTguODY1IDg0NC41MzIgNTk2LjAyOSA4NDcuNjczIDU5NC4wMDMgODUxLjg2MUM1OTEu
      OTc2IDg1Ni4wNDggNTkwLjk2MyA4NjEuNDMyIDU5MC45NjMgODY4LjAxMUw1OTAuOTYzIDkyMi45
      ODdMNTU5LjE5NyA5MjIuOTg3TDU1OS4xOTcgODY1LjA2OEM1NTkuMTk3IDg1Ni4yNjIgNTU3LjM5
      NSA4NDkuNzY1IDU1My43OTEgODQ1LjU3OEM1NTAuMTg2IDg0MS4zOSA1NDUuMDY0IDgzOS4yOTYg
      NTM4LjQyMyA4MzkuMjk2QzUzMy43NDUgODM5LjI5NiA1MjkuNTgyIDg0MC4zNDMgNTI1LjkzNSA4
      NDIuNDM4QzUyMi4yODggODQ0LjUzMiA1MTkuNDUyIDg0Ny42NzMgNTE3LjQyNSA4NTEuODYxQzUx
      NS4zOTkgODU2LjA0OCA1MTQuMzg1IDg2MS40MzIgNTE0LjM4NSA4NjguMDExTDUxNC4zODUgOTIy
      Ljk4N0w0ODIuNjIzIDkyMi45ODdMNDgyLjYyMyA4MTMuNDU3TDUxMi44ODQgODEzLjQ1N0w1MTIu
      ODg0IDg0My4zMzZMNTA3LjExOSA4MzQuNjIzQzUxMC45MTggODI3LjE4OSA1MTYuMzI1IDgyMS41
      NDYgNTIzLjM0MiA4MTcuNjkzQzUzMC4zNTkgODEzLjg0MSA1MzguMzM0IDgxMS45MTQgNTQ3LjI2
      NyA4MTEuOTE0QzU1Ny4yODYgODExLjkxNCA1NjYuMDYzIDgxNC40MzkgNTczLjU5NiA4MTkuNDg4
      QzU4MS4xMjkgODI0LjUzNiA1ODYuMTQ0IDgzMi4zMTIgNTg4LjY0IDg0Mi44MTVMNTc3LjQyIDgz
      OS43MTZDNTgxLjA4MSA4MzEuMjI0IDU4Ni45MzYgODI0LjQ2NyA1OTQuOTg3IDgxOS40NDZDNjAz
      LjAzOCA4MTQuNDI1IDYxMi4zNDQgODExLjkxNCA2MjIuOTA2IDgxMS45MTRaIiBmaWxsPSIjOTk5
      OTk5IiBmaWxsLXJ1bGU9Im5vbnplcm8iIG9wYWNpdHk9IjEiIHN0cm9rZT0ibm9uZSIvPgo8cGF0
      aCBkPSJNNzYzLjIzOCA5MjIuOTg3TDc2My4yMzggOTAxLjY0TDc2MS4zMzMgODk2LjgzNkw3NjEu
      MzMzIDg1OC42MzhDNzYxLjMzMyA4NTEuODE2IDc1OS4yNiA4NDYuNTI5IDc1NS4xMTUgODQyLjc3
      OEM3NTAuOTY5IDgzOS4wMjcgNzQ0LjU5MSA4MzcuMTUyIDczNS45ODEgODM3LjE1MkM3MzAuMjIg
      ODM3LjE1MiA3MjQuNTE2IDgzOC4wNTUgNzE4Ljg2NyA4MzkuODYxQzcxMy4yMTggODQxLjY2NyA3
      MDguMzk3IDg0NC4xMzIgNzA0LjQwMyA4NDcuMjU2TDY5My4wNjIgODI1LjE1MkM2OTkuMDg1IDgy
      MC44MzQgNzA2LjI5NiA4MTcuNTQ4IDcxNC42OTQgODE1LjI5NUM3MjMuMDkzIDgxMy4wNDEgNzMx
      LjYzNiA4MTEuOTE0IDc0MC4zMjMgODExLjkxNEM3NTcuMDg3IDgxMS45MTQgNzcwLjA3MyA4MTUu
      ODQyIDc3OS4yODIgODIzLjY5NkM3ODguNDkgODMxLjU1MSA3OTMuMDk1IDg0My43OTMgNzkzLjA5
      NSA4NjAuNDIzTDc5My4wOTUgOTIyLjk4N0w3NjMuMjM4IDkyMi45ODdaTTcyOS45NTggOTI0LjUz
      M0M3MjEuNDM5IDkyNC41MzMgNzE0LjEyNSA5MjMuMDk1IDcwOC4wMTcgOTIwLjIxOEM3MDEuOTA5
      IDkxNy4zNDEgNjk3LjIzMiA5MTMuMzkyIDY5My45ODcgOTA4LjM3QzY5MC43NDIgOTAzLjM0OSA2
      ODkuMTIgODk3LjY5IDY4OS4xMiA4OTEuMzkzQzY4OS4xMiA4ODQuOTM3IDY5MC43MDYgODc5LjI1
      OSA2OTMuODc5IDg3NC4zNTlDNjk3LjA1MiA4NjkuNDU5IDcwMi4wOTggODY1LjYxNyA3MDkuMDE3
      IDg2Mi44MzNDNzE1LjkzNyA4NjAuMDQ5IDcyNC45NjEgODU4LjY1OCA3MzYuMDg5IDg1OC42NThM
      NzY1LjA3NCA4NTguNjU4TDc2NS4wNzQgODc3LjE2Nkw3MzkuNjExIDg3Ny4xNjZDNzMyLjEwMyA4
      NzcuMTY2IDcyNi45NjMgODc4LjM3NyA3MjQuMTkxIDg4MC43OThDNzIxLjQxOSA4ODMuMjE5IDcy
      MC4wMzMgODg2LjMxOCA3MjAuMDMzIDg5MC4wOTVDNzIwLjAzMyA4OTQuMDY2IDcyMS42MTEgODk3
      LjI0NyA3MjQuNzY3IDg5OS42NDFDNzI3LjkyMiA5MDIuMDM0IDczMi4yNjIgOTAzLjIzMSA3Mzcu
      Nzg0IDkwMy4yMzFDNzQzLjExOCA5MDMuMjMxIDc0Ny45MDcgOTAxLjk5MyA3NTIuMTUxIDg5OS41
      MThDNzU2LjM5NSA4OTcuMDQzIDc1OS40NTYgODkzLjMxOCA3NjEuMzMzIDg4OC4zNDJMNzY2LjEz
      IDkwMy4wOTFDNzYzLjg3NSA5MTAuMDYgNzU5LjY5MyA5MTUuMzc2IDc1My41ODEgOTE5LjAzOUM3
      NDcuNDcgOTIyLjcwMiA3MzkuNTk2IDkyNC41MzMgNzI5Ljk1OCA5MjQuNTMzWiIgZmlsbD0iIzk5
      OTk5OSIgZmlsbC1ydWxlPSJub256ZXJvIiBvcGFjaXR5PSIxIiBzdHJva2U9Im5vbmUiLz4KPHBh
      dGggZD0iTTg4OC4yMDcgODExLjkxNEM4OTYuOTIyIDgxMS45MTQgOTA0LjY5OSA4MTMuNjI0IDkx
      MS41NCA4MTcuMDQ0QzkxOC4zODEgODIwLjQ2NCA5MjMuNzgzIDgyNS43MzcgOTI3Ljc0NiA4MzIu
      ODYyQzkzMS43MDkgODM5Ljk4NyA5MzMuNjkgODQ5LjE0IDkzMy42OSA4NjAuMzIxTDkzMy42OSA5
      MjIuOTg3TDkwMS45MjggOTIyLjk4N0w5MDEuOTI4IDg2NS4wNjhDOTAxLjkyOCA4NTYuMjYyIDg5
      OS45OSA4NDkuNzY1IDg5Ni4xMTMgODQ1LjU3OEM4OTIuMjM2IDg0MS4zOSA4ODYuODAxIDgzOS4y
      OTYgODc5LjgwOCA4MzkuMjk2Qzg3NC43MiA4MzkuMjk2IDg3MC4xNzcgODQwLjM1NiA4NjYuMTgg
      ODQyLjQ3N0M4NjIuMTgyIDg0NC41OTggODU5LjA3NSA4NDcuODIgODU2Ljg1OCA4NTIuMTQyQzg1
      NC42NDIgODU2LjQ2NSA4NTMuNTM0IDg2Mi4wMjMgODUzLjUzNCA4NjguODE5TDg1My41MzQgOTIy
      Ljk4N0w4MjEuNzcyIDkyMi45ODdMODIxLjc3MiA4MTMuNDU3TDg1Mi4wMzIgODEzLjQ1N0w4NTIu
      MDMyIDg0My44MjNMODQ2LjM0NyA4MzQuNzAyQzg1MC4yODEgODI3LjI3MSA4NTUuOTA3IDgyMS42
      MTUgODYzLjIyMyA4MTcuNzM1Qzg3MC41MzkgODEzLjg1NSA4NzguODY3IDgxMS45MTQgODg4LjIw
      NyA4MTEuOTE0WiIgZmlsbD0iIzk5OTk5OSIgZmlsbC1ydWxlPSJub256ZXJvIiBvcGFjaXR5PSIx
      IiBzdHJva2U9Im5vbmUiLz4KPC9nPgo8L2c+Cjwvc3ZnPgo=
    mediatype: image/svg+xml
  install:
    spec:
      clusterPermissions:
      - rules:
        - apiGroups:
          - apps
          resources:
          - daemonsets
          verbs:
          - create
          - delete
          - get
          - list
          - patch
          - update
          - watch
        - apiGroups:
          - bpfman.io
          resources:
          - bpfapplications
          verbs:
          - create
          - delete
          - get
          - list
          - patch
          - update
          - watch
        - apiGroups:
          - bpfman.io
          resources:
          - bpfapplications/finalizers
          verbs:
          - update
        - apiGroups:
          - bpfman.io
          resources:
          - bpfapplications/status
          verbs:
          - get
          - patch
          - update
        - apiGroups:
          - bpfman.io
          resources:
          - bpfnsapplications
          verbs:
          - create
          - delete
          - get
          - list
          - patch
          - update
          - watch
        - apiGroups:
          - bpfman.io
          resources:
          - bpfnsapplications/finalizers
          verbs:
          - update
        - apiGroups:
          - bpfman.io
          resources:
          - bpfnsapplications/status
          verbs:
          - get
          - patch
          - update
        - apiGroups:
          - bpfman.io
          resources:
          - bpfnsprograms
          verbs:
          - get
          - list
          - watch
        - apiGroups:
          - bpfman.io
          resources:
          - bpfprograms
          verbs:
          - get
          - list
          - watch
        - apiGroups:
          - bpfman.io
          resources:
          - configmaps/finalizers
          verbs:
          - update
        - apiGroups:
          - bpfman.io
          resources:
          - fentryprograms
          verbs:
          - create
          - delete
          - get
          - list
          - patch
          - update
          - watch
        - apiGroups:
          - bpfman.io
          resources:
          - fentryprograms/finalizers
          verbs:
          - update
        - apiGroups:
          - bpfman.io
          resources:
          - fentryprograms/status
          verbs:
          - get
          - patch
          - update
        - apiGroups:
          - bpfman.io
          resources:
          - fexitprograms
          verbs:
          - create
          - delete
          - get
          - list
          - patch
          - update
          - watch
        - apiGroups:
          - bpfman.io
          resources:
          - fexitprograms/finalizers
          verbs:
          - update
        - apiGroups:
          - bpfman.io
          resources:
          - fexitprograms/status
          verbs:
          - get
          - patch
          - update
        - apiGroups:
          - bpfman.io
          resources:
          - kprobeprograms
          verbs:
          - create
          - delete
          - get
          - list
          - patch
          - update
          - watch
        - apiGroups:
          - bpfman.io
          resources:
          - kprobeprograms/finalizers
          verbs:
          - update
        - apiGroups:
          - bpfman.io
          resources:
          - kprobeprograms/status
          verbs:
          - get
          - patch
          - update
        - apiGroups:
          - bpfman.io
          resources:
          - tcnsprograms
          verbs:
          - create
          - delete
          - get
          - list
          - patch
          - update
          - watch
        - apiGroups:
          - bpfman.io
          resources:
          - tcnsprograms/finalizers
          verbs:
          - update
        - apiGroups:
          - bpfman.io
          resources:
          - tcnsprograms/status
          verbs:
          - get
          - patch
          - update
        - apiGroups:
          - bpfman.io
          resources:
          - tcprograms
          verbs:
          - create
          - delete
          - get
          - list
          - patch
          - update
          - watch
        - apiGroups:
          - bpfman.io
          resources:
          - tcprograms/finalizers
          verbs:
          - update
        - apiGroups:
          - bpfman.io
          resources:
          - tcprograms/status
          verbs:
          - get
          - patch
          - update
        - apiGroups:
          - bpfman.io
          resources:
          - tcxnsprograms
          verbs:
          - create
          - delete
          - get
          - list
          - patch
          - update
          - watch
        - apiGroups:
          - bpfman.io
          resources:
          - tcxnsprograms/finalizers
          verbs:
          - update
        - apiGroups:
          - bpfman.io
          resources:
          - tcxnsprograms/status
          verbs:
          - get
          - patch
          - update
        - apiGroups:
          - bpfman.io
          resources:
          - tcxprograms
          verbs:
          - create
          - delete
          - get
          - list
          - patch
          - update
          - watch
        - apiGroups:
          - bpfman.io
          resources:
          - tcxprograms/finalizers
          verbs:
          - update
        - apiGroups:
          - bpfman.io
          resources:
          - tcxprograms/status
          verbs:
          - get
          - patch
          - update
        - apiGroups:
          - bpfman.io
          resources:
          - tracepointprograms
          verbs:
          - create
          - delete
          - get
          - list
          - patch
          - update
          - watch
        - apiGroups:
          - bpfman.io
          resources:
          - tracepointprograms/finalizers
          verbs:
          - update
        - apiGroups:
          - bpfman.io
          resources:
          - tracepointprograms/status
          verbs:
          - get
          - patch
          - update
        - apiGroups:
          - bpfman.io
          resources:
          - uprobensprograms
          verbs:
          - create
          - delete
          - get
          - list
          - patch
          - update
          - watch
        - apiGroups:
          - bpfman.io
          resources:
          - uprobensprograms/finalizers
          verbs:
          - update
        - apiGroups:
          - bpfman.io
          resources:
          - uprobensprograms/status
          verbs:
          - get
          - patch
          - update
        - apiGroups:
          - bpfman.io
          resources:
          - uprobeprograms
          verbs:
          - create
          - delete
          - get
          - list
          - patch
          - update
          - watch
        - apiGroups:
          - bpfman.io
          resources:
          - uprobeprograms/finalizers
          verbs:
          - update
        - apiGroups:
          - bpfman.io
          resources:
          - uprobeprograms/status
          verbs:
          - get
          - patch
          - update
        - apiGroups:
          - bpfman.io
          resources:
          - xdpnsprograms
          verbs:
          - create
          - delete
          - get
          - list
          - patch
          - update
          - watch
        - apiGroups:
          - bpfman.io
          resources:
          - xdpnsprograms/finalizers
          verbs:
          - update
        - apiGroups:
          - bpfman.io
          resources:
          - xdpnsprograms/status
          verbs:
          - get
          - patch
          - update
        - apiGroups:
          - bpfman.io
          resources:
          - xdpprograms
          verbs:
          - create
          - delete
          - get
          - list
          - patch
          - update
          - watch
        - apiGroups:
          - bpfman.io
          resources:
          - xdpprograms/finalizers
          verbs:
          - update
        - apiGroups:
          - bpfman.io
          resources:
          - xdpprograms/status
          verbs:
          - get
          - patch
          - update
        - apiGroups:
          - ""
          resources:
          - configmaps
          verbs:
          - create
          - get
          - list
          - watch
        - apiGroups:
          - ""
          resources:
          - nodes
          verbs:
          - get
          - list
          - watch
        - apiGroups:
          - security.openshift.io
          resources:
          - securitycontextconstraints
          verbs:
          - create
          - delete
          - get
          - list
          - watch
        - apiGroups:
          - storage.k8s.io
          resources:
          - csidrivers
          verbs:
          - create
          - delete
          - get
          - list
          - watch
        - apiGroups:
          - authentication.k8s.io
          resources:
          - tokenreviews
          verbs:
          - create
        - apiGroups:
          - authorization.k8s.io
          resources:
          - subjectaccessreviews
          verbs:
          - create
        serviceAccountName: bpfman-operator
      deployments:
      - label:
          app.kubernetes.io/component: manager
          app.kubernetes.io/created-by: bpfman-operator
          app.kubernetes.io/instance: controller-manager
          app.kubernetes.io/managed-by: kustomize
          app.kubernetes.io/name: deployment
          app.kubernetes.io/part-of: bpfman-operator
          control-plane: controller-manager
        name: bpfman-operator
        spec:
          replicas: 1
          selector:
            matchLabels:
              control-plane: controller-manager
          strategy: {}
          template:
            metadata:
              annotations:
                kubectl.kubernetes.io/default-container: manager
              labels:
                control-plane: controller-manager
            spec:
              affinity:
                nodeAffinity:
                  requiredDuringSchedulingIgnoredDuringExecution:
                    nodeSelectorTerms:
                    - matchExpressions:
                      - key: kubernetes.io/arch
                        operator: In
                        values:
                        - amd64
                        - arm64
                        - ppc64le
                        - s390x
                      - key: kubernetes.io/os
                        operator: In
                        values:
                        - linux
              containers:
              - args:
                - --secure-listen-address=0.0.0.0:8443
                - --upstream=http://127.0.0.1:8174/
                - --logtostderr=true
                - --v=0
                image: gcr.io/kubebuilder/kube-rbac-proxy:v0.13.0
                name: kube-rbac-proxy
                ports:
                - containerPort: 8443
                  name: https
                  protocol: TCP
                resources:
                  limits:
                    cpu: 500m
                    memory: 128Mi
                  requests:
                    cpu: 5m
                    memory: 64Mi
                securityContext:
                  allowPrivilegeEscalation: false
                  capabilities:
                    drop:
                    - ALL
              - args:
                - --health-probe-bind-address=:8175
                - --metrics-bind-address=127.0.0.1:8174
                - --leader-elect
                command:
                - /bpfman-operator
                env:
                - name: GO_LOG
                  value: info
                image: quay.io/bpfman/bpfman-operator:latest
                imagePullPolicy: IfNotPresent
                livenessProbe:
                  httpGet:
                    path: /healthz
                    port: 8175
                  initialDelaySeconds: 15
                  periodSeconds: 20
                name: bpfman-operator
                readinessProbe:
                  httpGet:
                    path: /readyz
                    port: 8175
                  initialDelaySeconds: 5
                  periodSeconds: 10
                resources:
                  limits:
                    cpu: 500m
                    memory: 128Mi
                  requests:
                    cpu: 10m
                    memory: 64Mi
                securityContext:
                  allowPrivilegeEscalation: false
                  capabilities:
                    drop:
                    - ALL
              securityContext:
                runAsNonRoot: true
              serviceAccountName: bpfman-operator
              terminationGracePeriodSeconds: 10
      permissions:
      - rules:
        - apiGroups:
          - ""
          resources:
          - configmaps
          verbs:
          - get
          - list
          - watch
          - create
          - update
          - patch
          - delete
        - apiGroups:
          - coordination.k8s.io
          resources:
          - leases
          verbs:
          - get
          - list
          - watch
          - create
          - update
          - patch
          - delete
        - apiGroups:
          - ""
          resources:
          - events
          verbs:
          - create
          - patch
        - apiGroups:
          - bpfman.io
          resources:
          - bpfnsapplications
          verbs:
          - create
          - delete
          - get
          - list
          - patch
          - update
          - watch
        - apiGroups:
          - bpfman.io
          resources:
          - bpfnsapplications/finalizers
          verbs:
          - update
        - apiGroups:
          - bpfman.io
          resources:
          - bpfnsapplications/status
          verbs:
          - get
          - patch
          - update
        - apiGroups:
          - bpfman.io
          resources:
          - bpfnsprograms
          verbs:
          - get
          - list
          - watch
        - apiGroups:
          - bpfman.io
          resources:
          - tcnsprograms
          verbs:
          - create
          - delete
          - get
          - list
          - patch
          - update
          - watch
        - apiGroups:
          - bpfman.io
          resources:
          - tcnsprograms/finalizers
          verbs:
          - update
        - apiGroups:
          - bpfman.io
          resources:
          - tcnsprograms/status
          verbs:
          - get
          - patch
          - update
        - apiGroups:
          - bpfman.io
          resources:
          - tcxnsprograms
          verbs:
          - create
          - delete
          - get
          - list
          - patch
          - update
          - watch
        - apiGroups:
          - bpfman.io
          resources:
          - tcxnsprograms/finalizers
          verbs:
          - update
        - apiGroups:
          - bpfman.io
          resources:
          - tcxnsprograms/status
          verbs:
          - get
          - patch
          - update
        - apiGroups:
          - bpfman.io
          resources:
          - uprobensprograms
          verbs:
          - create
          - delete
          - get
          - list
          - patch
          - update
          - watch
        - apiGroups:
          - bpfman.io
          resources:
          - uprobensprograms/finalizers
          verbs:
          - update
        - apiGroups:
          - bpfman.io
          resources:
          - uprobensprograms/status
          verbs:
          - get
          - patch
          - update
        - apiGroups:
          - bpfman.io
          resources:
          - xdpnsprograms
          verbs:
          - create
          - delete
          - get
          - list
          - patch
          - update
          - watch
        - apiGroups:
          - bpfman.io
          resources:
          - xdpnsprograms/finalizers
          verbs:
          - update
        - apiGroups:
          - bpfman.io
          resources:
          - xdpnsprograms/status
          verbs:
          - get
          - patch
          - update
        serviceAccountName: bpfman-operator
    strategy: deployment
  installModes:
  - supported: false
    type: OwnNamespace
  - supported: false
    type: SingleNamespace
  - supported: false
    type: MultiNamespace
  - supported: true
    type: AllNamespaces
  keywords:
  - ebpf
  - kubernetes
  links:
  - name: bpfman website
    url: https://bpfman.io/
  maintainers:
  - email: astoycos@redhat.com
    name: Andrew Stoycos
  - email: afredette@redhat.com
    name: Andre Fredette
  maturity: alpha
  provider:
    name: The bpfman Community
    url: https://bpfman.io/
  version: 0.5.5<|MERGE_RESOLUTION|>--- conflicted
+++ resolved
@@ -619,11 +619,7 @@
     capabilities: Basic Install
     categories: OpenShift Optional
     containerImage: quay.io/bpfman/bpfman-operator:latest
-<<<<<<< HEAD
-    createdAt: "2024-12-20T12:36:07Z"
-=======
     createdAt: "2025-01-03T19:50:49Z"
->>>>>>> b7fc4715
     features.operators.openshift.io/cnf: "false"
     features.operators.openshift.io/cni: "false"
     features.operators.openshift.io/csi: "true"
