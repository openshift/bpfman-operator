apiVersion: operators.coreos.com/v1alpha1
kind: ClusterServiceVersion
metadata:
  annotations:
    alm-examples: |-
      [
        {
          "apiVersion": "bpfman.io/v1alpha1",
          "kind": "BpfApplication",
          "metadata": {
            "labels": {
              "app.kubernetes.io/name": "bpfapplication"
            },
            "name": "bpfapplication-sample"
          },
          "spec": {
            "bytecode": {
              "image": {
                "url": "quay.io/bpfman-bytecode/go-app-counter:latest"
              }
            },
            "nodeselector": {},
            "programs": [
              {
                "kprobe": {
                  "bpffunctionname": "kprobe_counter",
                  "func_name": "try_to_wake_up",
                  "offset": 0,
                  "retprobe": false
                },
                "type": "Kprobe"
              },
              {
                "tracepoint": {
                  "bpffunctionname": "tracepoint_kill_recorder",
                  "names": [
                    "syscalls/sys_enter_kill"
                  ]
                },
                "type": "Tracepoint"
              },
              {
                "tc": {
                  "bpffunctionname": "stats",
                  "direction": "ingress",
                  "interfaceselector": {
                    "primarynodeinterface": true
                  },
                  "priority": 55
                },
                "type": "TC"
              },
              {
                "tcx": {
                  "bpffunctionname": "tcx_stats",
                  "direction": "ingress",
                  "interfaceselector": {
                    "primarynodeinterface": true
                  },
                  "priority": 500
                },
                "type": "TCX"
              },
              {
                "type": "Uprobe",
                "uprobe": {
                  "bpffunctionname": "uprobe_counter",
                  "containers": {
                    "containernames": [
                      "bpfman",
                      "bpfman-agent"
                    ],
                    "namespace": "bpfman",
                    "pods": {
                      "matchLabels": {
                        "name": "bpfman-daemon"
                      }
                    }
                  },
                  "func_name": "malloc",
                  "retprobe": false,
                  "target": "libc"
                }
              },
              {
                "type": "XDP",
                "xdp": {
                  "bpffunctionname": "xdp_stats",
                  "interfaceselector": {
                    "primarynodeinterface": true
                  },
                  "priority": 55
                }
              }
            ]
          }
        },
        {
          "apiVersion": "bpfman.io/v1alpha1",
          "kind": "FentryProgram",
          "metadata": {
            "labels": {
              "app.kubernetes.io/name": "fentryprogram"
            },
            "name": "fentry-example"
          },
          "spec": {
            "bpffunctionname": "test_fentry",
            "bytecode": {
              "image": {
                "url": "quay.io/bpfman-bytecode/fentry:latest"
              }
            },
            "func_name": "do_unlinkat",
            "nodeselector": {}
          }
        },
        {
          "apiVersion": "bpfman.io/v1alpha1",
          "kind": "FexitProgram",
          "metadata": {
            "labels": {
              "app.kubernetes.io/name": "fexitprogram"
            },
            "name": "fexit-example"
          },
          "spec": {
            "bpffunctionname": "test_fexit",
            "bytecode": {
              "image": {
                "url": "quay.io/bpfman-bytecode/fexit:latest"
              }
            },
            "func_name": "do_unlinkat",
            "nodeselector": {}
          }
        },
        {
          "apiVersion": "bpfman.io/v1alpha1",
          "kind": "KprobeProgram",
          "metadata": {
            "labels": {
              "app.kubernetes.io/name": "kprobeprogram"
            },
            "name": "kprobe-example"
          },
          "spec": {
            "bpffunctionname": "my_kprobe",
            "bytecode": {
              "image": {
                "url": "quay.io/bpfman-bytecode/kprobe:latest"
              }
            },
            "func_name": "try_to_wake_up",
            "globaldata": {
              "GLOBAL_u32": [
                13,
                12,
                11,
                10
              ],
              "GLOBAL_u8": [
                1
              ]
            },
            "nodeselector": {},
            "offset": 0,
            "retprobe": false
          }
        },
        {
          "apiVersion": "bpfman.io/v1alpha1",
          "kind": "TcProgram",
          "metadata": {
            "labels": {
              "app.kubernetes.io/name": "tcprogram"
            },
            "name": "tc-pass-all-nodes"
          },
          "spec": {
            "bpffunctionname": "pass",
            "bytecode": {
              "image": {
                "url": "quay.io/bpfman-bytecode/tc_pass:latest"
              }
            },
            "direction": "ingress",
            "globaldata": {
              "GLOBAL_u32": [
                13,
                12,
                11,
                10
              ],
              "GLOBAL_u8": [
                1
              ]
            },
            "interfaceselector": {
              "primarynodeinterface": true
            },
            "nodeselector": {},
            "priority": 0
          }
        },
        {
          "apiVersion": "bpfman.io/v1alpha1",
          "kind": "TracepointProgram",
          "metadata": {
            "labels": {
              "app.kubernetes.io/name": "tracepointprogram"
            },
            "name": "tracepoint-example"
          },
          "spec": {
            "bpffunctionname": "enter_openat",
            "bytecode": {
              "image": {
                "url": "quay.io/bpfman-bytecode/tracepoint:latest"
              }
            },
            "globaldata": {
              "GLOBAL_u32": [
                13,
                12,
                11,
                10
              ],
              "GLOBAL_u8": [
                1
              ]
            },
            "names": [
              "syscalls/sys_enter_openat"
            ],
            "nodeselector": {}
          }
        },
        {
          "apiVersion": "bpfman.io/v1alpha1",
          "kind": "UprobeProgram",
          "metadata": {
            "labels": {
              "app.kubernetes.io/name": "uprobeprogram"
            },
            "name": "uprobe-example"
          },
          "spec": {
            "bpffunctionname": "my_uprobe",
            "bytecode": {
              "image": {
                "url": "quay.io/bpfman-bytecode/uprobe:latest"
              }
            },
            "func_name": "syscall",
            "globaldata": {
              "GLOBAL_u32": [
                13,
                12,
                11,
                10
              ],
              "GLOBAL_u8": [
                1
              ]
            },
            "nodeselector": {},
            "retprobe": false,
            "target": "libc"
          }
        },
        {
          "apiVersion": "bpfman.io/v1alpha1",
          "kind": "XdpProgram",
          "metadata": {
            "labels": {
              "app.kubernetes.io/name": "xdpprogram"
            },
            "name": "xdp-pass-all-nodes"
          },
          "spec": {
            "bpffunctionname": "pass",
            "bytecode": {
              "image": {
                "url": "quay.io/bpfman-bytecode/xdp_pass:latest"
              }
            },
            "globaldata": {
              "GLOBAL_u32": [
                13,
                12,
                11,
                10
              ],
              "GLOBAL_u8": [
                1
              ]
            },
            "interfaceselector": {
              "primarynodeinterface": true
            },
            "nodeselector": {},
            "priority": 0
          }
        }
      ]
    capabilities: Basic Install
    categories: OpenShift Optional
<<<<<<< HEAD
    containerImage: quay.io/bpfman/bpfman-operator:v0.0.0
    createdAt: "2024-10-10T19:42:33Z"
=======
    containerImage: quay.io/bpfman/bpfman-operator:latest
    createdAt: "2024-10-21T11:51:40Z"
>>>>>>> ed47e2b4
    features.operators.openshift.io/cnf: "false"
    features.operators.openshift.io/cni: "false"
    features.operators.openshift.io/csi: "true"
    features.operators.openshift.io/disconnected: "true"
    features.operators.openshift.io/fips-compliant: "true"
    features.operators.openshift.io/proxy-aware: "false"
    features.operators.openshift.io/tls-profiles: "false"
    features.operators.openshift.io/token-auth-aws: "false"
    features.operators.openshift.io/token-auth-azure: "false"
    features.operators.openshift.io/token-auth-gcp: "false"
    operatorframework.io/suggested-namespace: bpfman
    operatorframework.io/suggested-namespace-template: |-
      {
        "apiVersion": "v1",
        "kind": "Namespace",
        "metadata": {
          "name": "bpfman",
          "labels": {
            "pod-security.kubernetes.io/enforce": "privileged",
            "pod-security.kubernetes.io/audit": "privileged",
            "pod-security.kubernetes.io/warn": "privileged",
          },
          "annotations": {
            "openshift.io/node-selector": ""
          },
        }
      }
    operators.openshift.io/infrastructure-features: '["csi", "disconnected"]'
    operators.openshift.io/valid-subscription: '["OpenShift Kubernetes Engine", "OpenShift
      Container Platform", "OpenShift Platform Plus"]'
    operators.operatorframework.io/builder: operator-sdk-v1.27.0
    operators.operatorframework.io/project_layout: go.kubebuilder.io/v3
    repository: https://github.com/bpfman/bpfman
  labels:
    operatorframework.io/arch.amd64: supported
    operatorframework.io/arch.arm64: supported
    operatorframework.io/arch.ppc64le: supported
    operatorframework.io/arch.s390x: supported
<<<<<<< HEAD
  name: bpfman-operator.v0.5.2
=======
  name: bpfman-operator.v0.5.4
>>>>>>> ed47e2b4
  namespace: placeholder
spec:
  apiservicedefinitions: {}
  customresourcedefinitions:
    owned:
    - description: BpfApplication is the Schema for the bpfapplications API
      displayName: Bpf Application
      kind: BpfApplication
      name: bpfapplications.bpfman.io
      version: v1alpha1
    - description: BpfProgram is the Schema for the BpfProgram API
      displayName: Bpf Program
      kind: BpfProgram
      name: bpfprograms.bpfman.io
      version: v1alpha1
    - description: FentryProgram is the Schema for the Fentryprograms API
      displayName: Fentry Program
      kind: FentryProgram
      name: fentryprograms.bpfman.io
      version: v1alpha1
    - description: FexitProgram is the Schema for the Fexitprograms API
      displayName: Fexit Program
      kind: FexitProgram
      name: fexitprograms.bpfman.io
      version: v1alpha1
    - description: KprobeProgram is the Schema for the Kprobeprograms API
      displayName: Kprobe Program
      kind: KprobeProgram
      name: kprobeprograms.bpfman.io
      version: v1alpha1
    - description: TcProgram is the Schema for the Tcprograms API
      displayName: Tc Program
      kind: TcProgram
      name: tcprograms.bpfman.io
      version: v1alpha1
    - kind: TcxProgram
      name: tcxprograms.bpfman.io
      version: v1alpha1
    - description: TracepointProgram is the Schema for the Tracepointprograms API
      displayName: Tracepoint Program
      kind: TracepointProgram
      name: tracepointprograms.bpfman.io
      version: v1alpha1
    - description: UprobeProgram is the Schema for the Uprobeprograms API
      displayName: Uprobe Program
      kind: UprobeProgram
      name: uprobeprograms.bpfman.io
      version: v1alpha1
    - description: XdpProgram is the Schema for the Xdpprograms API
      displayName: Xdp Program
      kind: XdpProgram
      name: xdpprograms.bpfman.io
      version: v1alpha1
  description: "The bpfman Operator is a Kubernetes Operator for deploying [bpfman](https://bpfman.netlify.app/),
    a system daemon\nfor managing eBPF programs. It deploys bpfman itself along with
    CRDs to make deploying\neBPF programs in Kubernetes much easier.\n\n## Quick Start\n\nTo
    get bpfman up and running quickly simply click 'install' to deploy the bpfman-operator
    in the bpfman namespace via operator-hub.\n## Configuration\n\nThe `bpfman-config`
    configmap is automatically created in the `bpfman` namespace and used to configure
    the bpfman deployment.\n\nTo edit the config simply run\n\n```bash\nkubectl edit
    cm bpfman-config\n```\n\nThe following fields are adjustable\n\n- `bpfman.agent.image`:
    The image used for the bpfman-agent`\n- `bpfman.image`: The image used for bpfman`\n-
    `bpfman.log.level`: the log level for bpfman, currently supports `debug`, `info`,
    `warn`, `error`, and `fatal`, defaults to `info`\n- `bpfman.agent.log.level`:
    the log level for the bpfman-agent currently supports `info`, `debug`, and `trace`
    \n\nThe bpfman operator deploys eBPF programs via CRDs. The following CRDs are
    currently available, \n\n- BpfApplication\n- XdpProgram\n- TcProgram\n - TracepointProgram\n-
    KprobeProgram\n- UprobeProgram\n- FentryProgram\n- FexitProgram\n\n ## More information\n\nPlease
    checkout the [bpfman community website](https://bpfman.io/) for more information."
  displayName: Bpfman Operator
  icon:
  - base64data: |
      PD94bWwgdmVyc2lvbj0iMS4wIiBlbmNvZGluZz0iVVRGLTgiIHN0YW5kYWxvbmU9Im5vIj8+Cjwh
      RE9DVFlQRSBzdmcgUFVCTElDICItLy9XM0MvL0RURCBTVkcgMS4xLy9FTiIgImh0dHA6Ly93d3cu
      dzMub3JnL0dyYXBoaWNzL1NWRy8xLjEvRFREL3N2ZzExLmR0ZCI+CjwhLS0gQ3JlYXRlZCB3aXRo
      IFZlY3Rvcm5hdG9yIChodHRwOi8vdmVjdG9ybmF0b3IuaW8vKSAtLT4KPHN2ZyBoZWlnaHQ9IjEw
      MCUiIHN0cm9rZS1taXRlcmxpbWl0PSIxMCIgc3R5bGU9ImZpbGwtcnVsZTpub256ZXJvO2NsaXAt
      cnVsZTpldmVub2RkO3N0cm9rZS1saW5lY2FwOnJvdW5kO3N0cm9rZS1saW5lam9pbjpyb3VuZDsi
      IHZlcnNpb249IjEuMSIgdmlld0JveD0iMCAwIDEwMjQgMTAyNCIgd2lkdGg9IjEwMCUiIHhtbDpz
      cGFjZT0icHJlc2VydmUiIHhtbG5zPSJodHRwOi8vd3d3LnczLm9yZy8yMDAwL3N2ZyIgeG1sbnM6
      dmVjdG9ybmF0b3I9Imh0dHA6Ly92ZWN0b3JuYXRvci5pbyIgeG1sbnM6eGxpbms9Imh0dHA6Ly93
      d3cudzMub3JnLzE5OTkveGxpbmsiPgo8ZGVmcz4KPGxpbmVhckdyYWRpZW50IGdyYWRpZW50VHJh
      bnNmb3JtPSJtYXRyaXgoMS40NTY4MyAxLjQ1NjgzIC0xLjQ1NjgzIDEuNDU2ODMgNzkxLjI0NCAt
      NzA0LjEzMykiIGdyYWRpZW50VW5pdHM9InVzZXJTcGFjZU9uVXNlIiBpZD0iTGluZWFyR3JhZGll
      bnQiIHgxPSIzNjguNDYyIiB4Mj0iMjQyLjMzMSIgeTE9IjQyNy4wNTMiIHkyPSI1NTMuNjE0Ij4K
      PHN0b3Agb2Zmc2V0PSIwLjQyMjU5MiIgc3RvcC1jb2xvcj0iIzMzMzEyYyIvPgo8c3RvcCBvZmZz
      ZXQ9IjEiIHN0b3AtY29sb3I9IiNmM2M2MjIiLz4KPC9saW5lYXJHcmFkaWVudD4KPHBhdGggZD0i
      TTQzNS4xMTMgNDQ4LjQxM0M0MzUuMTEzIDM3NS43MjMgNDkzLjc5MyAyNjguNjkyIDUxMS4yMDkg
      MjY4LjY5MkM1MjguNjI1IDI2OC42OTIgNTg4Ljg3MyAzNzAuOTU3IDU4OC44NzMgNDQzLjY0NkM1
      ODguODczIDUxNi4zMzYgNTMyLjc4NSA2MDAuNzc3IDUxMS4yMDkgNjAwLjc3N0M0ODkuNjMzIDYw
      MC43NzcgNDM1LjExMyA1MjEuMTAzIDQzNS4xMTMgNDQ4LjQxM1oiIGlkPSJGaWxsIi8+CjxwYXRo
      IGQ9Ik00MzUuMTEzIDQ0OC40MTNDNDM1LjExMyAzNzUuNzIzIDQ5My43OTMgMjY4LjY5MiA1MTEu
      MjA5IDI2OC42OTJDNTI4LjYyNSAyNjguNjkyIDU4OC44NzMgMzcwLjk1NyA1ODguODczIDQ0My42
      NDZDNTg4Ljg3MyA1MTYuMzM2IDUzMi43ODUgNjAwLjc3NyA1MTEuMjA5IDYwMC43NzdDNDg5LjYz
      MyA2MDAuNzc3IDQzNS4xMTMgNTIxLjEwMyA0MzUuMTEzIDQ0OC40MTNaIiBpZD0iRmlsbF8yIi8+
      CjxwYXRoIGQ9Ik00MzUuMTEzIDQ0OC40MTNDNDM1LjExMyAzNzUuNzIzIDQ5My43OTMgMjY4LjY5
      MiA1MTEuMjA5IDI2OC42OTJDNTI4LjYyNSAyNjguNjkyIDU4OC44NzMgMzcwLjk1NyA1ODguODcz
      IDQ0My42NDZDNTg4Ljg3MyA1MTYuMzM2IDUzMi43ODUgNjAwLjc3NyA1MTEuMjA5IDYwMC43NzdD
      NDg5LjYzMyA2MDAuNzc3IDQzNS4xMTMgNTIxLjEwMyA0MzUuMTEzIDQ0OC40MTNaIiBpZD0iRmls
      bF8zIi8+CjxwYXRoIGQ9Ik00MzUuMTIgMzY4LjgzOEM0MzUuMTIgMzY4LjgzOCA0NzQuMjE5IDM3
      OC4yNjMgNTEyLjAwNyAzNzguMzM1QzU0OS43OTYgMzc4LjQwNyA1ODguODggMzY5LjM4NSA1ODgu
      ODggMzY5LjM4NSIgaWQ9IkZpbGxfNCIvPgo8L2RlZnM+CjxnIGlkPSJMYXllci0xIiB2ZWN0b3Ju
      YXRvcjpsYXllck5hbWU9IkxheWVyIDEiPgo8ZyBvcGFjaXR5PSIxIiB2ZWN0b3JuYXRvcjpsYXll
      ck5hbWU9Ikdyb3VwIDEyIj4KPHBhdGggZD0iTTE4Ni4yMzMgMzg3LjI3OEMxODYuMjMzIDIwNy4z
      NjQgMzMyLjA4NCA2MS41MTM5IDUxMS45OTggNjEuNTEzOUM2OTEuOTE2IDYxLjUxMzkgODM3Ljc2
      NyAyMDcuMzY0IDgzNy43NjcgMzg3LjI3OEM4MzcuNzY3IDU2Ny4xOTMgNjkxLjkxNiA3MTMuMDQz
      IDUxMS45OTggNzEzLjA0M0MzMzIuMDg0IDcxMy4wNDMgMTg2LjIzMyA1NjcuMTkzIDE4Ni4yMzMg
      Mzg3LjI3OCIgZmlsbD0iI2YyOGYyMiIgZmlsbC1ydWxlPSJub256ZXJvIiBvcGFjaXR5PSIxIiBz
      dHJva2U9Im5vbmUiIHZlY3Rvcm5hdG9yOmxheWVyTmFtZT0icGF0aCIvPgo8ZyBvcGFjaXR5PSIx
      IiB2ZWN0b3JuYXRvcjpsYXllck5hbWU9Ikdyb3VwIDEzIj4KPHBhdGggZD0iTTIwMS4zMzEgNDg1
      LjQ4NUMyMDQuODQ3IDQ4MS41MzQgMjA4LjE4MiA0NzcuNTkzIDIxMS4yOTQgNDczLjY2QzI3MS4z
      ODUgMzk3LjYzNiAyNDkuMTUgMzQzLjc2OSAxOTguMTU5IDI5OS45OTFDMTkwLjQ0MyAzMjcuNzg0
      IDE4Ni4yMzUgMzU3LjAzIDE4Ni4yMzUgMzg3LjI3N0MxODYuMjM1IDQyMS41MDkgMTkxLjU0NCA0
      NTQuNDkgMjAxLjMzMSA0ODUuNDg1IiBmaWxsPSIjZTBmMjIyIiBmaWxsLXJ1bGU9Im5vbnplcm8i
      IG9wYWNpdHk9IjEiIHN0cm9rZT0ibm9uZSIgdmVjdG9ybmF0b3I6bGF5ZXJOYW1lPSJwYXRoIi8+
      CjxwYXRoIGQ9Ik00MjEuMTYzIDQwNS4wOThDNDQzLjY2IDMyMy4yNzkgMzQxLjE0MSAyNTIuNjQx
      IDI0Ni4xNzkgMTk5LjA4QzIzOSAyMDkuMTk4IDIzMi4zNDIgMjE5LjcwMyAyMjYuMzM4IDIzMC42
      MjlDMzA5LjI2NSAyNzguMTY5IDM5MC43NjkgMzQyLjM1OSAzNTYuNjU0IDQyMy4zMDFDMzM0LjIy
      NSA0NzYuNTA1IDI3OC43MTMgNTEzLjMwNyAyMzIuNzA4IDU1NS4wMDFDMjM4LjYxNCA1NjQuODE4
      IDI0NS4wMjcgNTc0LjI5MiAyNTEuOTA0IDU4My4zOTZDMzA5Ljk0NCA1MjQuODAxIDM5OS4zNTMg
      NDg0LjQyNyA0MjEuMTYzIDQwNS4wOTgiIGZpbGw9IiNlMGYyMjIiIGZpbGwtcnVsZT0ibm9uemVy
      byIgb3BhY2l0eT0iMSIgc3Ryb2tlPSJub25lIiB2ZWN0b3JuYXRvcjpsYXllck5hbWU9InBhdGgi
      Lz4KPHBhdGggZD0iTTU5Ny45MjMgMzIzLjgwN0M2MjkuMjkyIDQ0Mi45OTkgNDU0LjQwMiA1MTku
      MzQxIDM4OC45NiA1OTIuMzA1QzM2Ni4zMDQgNjE3LjU2NiAzNDguODAxIDYzOS4xODcgMzM5LjMw
      NiA2NjMuNDY0QzM0OC43NTggNjY5LjM4NyAzNTguNTE1IDY3NC44NTggMzY4LjU4NiA2NzkuODAx
      QzM3My43NzQgNjU2LjU2NSAzODQuNTUgNjMyLjg1MSA0MDIuODQgNjA4LjIzNUM0NzEuODAyIDUx
      NS40MTcgNjUwLjg2NSA0NTUuNTg1IDYyNi4zMTMgMzE4LjkwM0M2MDcuNzE4IDIxNS4zODYgNDk4
      LjE3NiAxNjEuODQyIDQ2MS45MjQgNjUuMzQ5N0M0MzguOTk3IDY4Ljg4NzIgNDE2Ljg5NSA3NC44
      NzQ4IDM5NS44MDggODIuOTI5OEM0NDcuMzAxIDE3My44MTMgNTcwLjgyNiAyMjAuODQxIDU5Ny45
      MjMgMzIzLjgwNyIgZmlsbD0iI2UwZjIyMiIgZmlsbC1ydWxlPSJub256ZXJvIiBvcGFjaXR5PSIx
      IiBzdHJva2U9Im5vbmUiIHZlY3Rvcm5hdG9yOmxheWVyTmFtZT0icGF0aCIvPgo8cGF0aCBkPSJN
      NzA1LjQ4MSAzMDQuMzA1Qzc0MC4zNzkgNDYwLjIwOSA1MTkuNjMxIDUyMy4yNjUgNDQ2LjAyNiA2
      MzAuMzQ1QzQzMC40ODQgNjUyLjk0OSA0MjMuMDc4IDY3Ni4zNzEgNDIxLjI1OSA3MDAuMTQxQzQz
      NC4zMjYgNzAzLjkyMyA0NDcuNjk4IDcwNi45NzUgNDYxLjM4NCA3MDkuMTExQzQ2Mi43NzIgNjg0
      LjQ2OSA0NjkuOCA2NjAuMjI2IDQ4NS4xMTUgNjM2Ljg4N0M1NTguODAxIDUyNC41ODUgNzg2Ljk3
      MiA0NjguMDg4IDc2MC4xMDggMzA4LjUxM0M3NDcuMzg1IDIzMi45MjcgNzAwLjQ0MyAxNzQuMzU0
      IDY3NS4zNDEgMTA1LjQ2NUM2NTAuMDI4IDkwLjc2MDggNjIyLjU5NiA3OS4yOTMgNTkzLjU0OSA3
      MS44MDUzQzYxOC4xODYgMTU1Ljg1OSA2ODUuNzY0IDIxNi4yMzcgNzA1LjQ4MSAzMDQuMzA1IiBm
      aWxsPSIjZTBmMjIyIiBmaWxsLXJ1bGU9Im5vbnplcm8iIG9wYWNpdHk9IjEiIHN0cm9rZT0ibm9u
      ZSIgdmVjdG9ybmF0b3I6bGF5ZXJOYW1lPSJwYXRoIi8+CjxwYXRoIGQ9Ik0zMjQuMzM5IDYxMS4y
      MjNDMzgxLjUzNyA1MzUuNzk2IDU2My4wOCA0NjMuODc3IDU1Mi43MyAzNTIuNzQ4QzU0My41OTIg
      MjU0LjY0OCA0MDIuNjYzIDE5NC4wNzYgMzE2LjE1NSAxMjYuOTYyQzMwNi40NDEgMTM0LjI4MiAy
      OTcuMiAxNDIuMTc0IDI4OC4zNzUgMTUwLjUxM0MzODUuNjg1IDIxMS44NTQgNTE1Ljk3MSAyNzcu
      NDc2IDUxMy40MzUgMzY1LjIzOUM1MTAuMDk5IDQ4MC42MzIgMzQ3LjM3NCA1MzMuNDMyIDI4NC44
      ODEgNjIwLjcxM0MyOTEuNzU0IDYyNy40MDIgMjk4Ljg5MyA2MzMuODEgMzA2LjMzNCA2MzkuODc1
      QzMxMS4xNzQgNjMwLjI4MSAzMTcuMTMxIDYyMC43MjYgMzI0LjMzOSA2MTEuMjIzIiBmaWxsPSIj
      ZTBmMjIyIiBmaWxsLXJ1bGU9Im5vbnplcm8iIG9wYWNpdHk9IjEiIHN0cm9rZT0ibm9uZSIgdmVj
      dG9ybmF0b3I6bGF5ZXJOYW1lPSJwYXRoIi8+CjxwYXRoIGQ9Ik02MzguNDgxIDYyOS41MjRDNjc3
      LjY2OCA1NjEuMTY0IDc1MS4wODggNTI2LjczOSA4MjEuNTI0IDQ4OC44NjZDODIzLjkxIDQ4MS41
      ODkgODI2LjA4NCA0NzQuMjE4IDgyNy45NjMgNDY2LjcyMUM3NTkuNDc4IDUxNC4zNjQgNjc2LjQy
      NiA1NDcuODQzIDYyNC42NzkgNjE3LjQzM0M2MDQuOTcxIDY0My45MzYgNTk3Ljc2NyA2NzIuMTkz
      IDU5OC41MTEgNzAxLjM0QzYwNi43MTYgNjk5LjA4NCA2MTQuODE0IDY5Ni41NzMgNjIyLjc0NCA2
      OTMuNzA2QzYyMi4yNzYgNjcxLjQ0NiA2MjYuNzkzIDY0OS45MDcgNjM4LjQ4MSA2MjkuNTI0IiBm
      aWxsPSIjZTBmMjIyIiBmaWxsLXJ1bGU9Im5vbnplcm8iIG9wYWNpdHk9IjEiIHN0cm9rZT0ibm9u
      ZSIgdmVjdG9ybmF0b3I6bGF5ZXJOYW1lPSJwYXRoIi8+CjxwYXRoIGQ9Ik02ODYuNDcxIDY0NC43
      NjRDNjgzLjU3OCA2NTEuNzQ0IDY4MS43IDY1OC44NjIgNjgwLjYxMiA2NjYuMDYyQzczMS43MzYg
      NjM1LjA3NiA3NzMuNTgxIDU5MC4zODIgODAxLjIyNyA1MzcuMTI2Qzc0OS41NDkgNTY0LjQzMyA3
      MDYuMTc0IDU5Ny4yMjUgNjg2LjQ3MSA2NDQuNzY0IiBmaWxsPSIjZTBmMjIyIiBmaWxsLXJ1bGU9
      Im5vbnplcm8iIG9wYWNpdHk9IjEiIHN0cm9rZT0ibm9uZSIgdmVjdG9ybmF0b3I6bGF5ZXJOYW1l
      PSJwYXRoIi8+CjxwYXRoIGQ9Ik04MzYuNjY2IDQxMi45MTlDODM3LjMyOCA0MDQuNDQ3IDgzNy43
      NjcgMzk1LjkxNSA4MzcuNzY3IDM4Ny4yOEM4MzcuNzY3IDM3MC42OCA4MzYuNTA3IDM1NC4zODEg
      ODM0LjExMyAzMzguNDUxQzgyMi42OCA0NzIuMzY1IDYzNC41MjEgNTIwLjkyMyA1NjMuMzkzIDYy
      MC4wNjhDNTQwLjY1OSA2NTEuNzU5IDUzMC41NjIgNjgyLjM3NiA1MjguNjE5IDcxMi42MjNDNTM4
      LjA0MSA3MTIuMTUgNTQ3LjMzNCA3MTEuMTk2IDU1Ni41MzMgNzA5LjkzN0M1NTcuNDc4IDY4Mi44
      MjMgNTY0Ljg1OCA2NTUuNTggNTgxLjg3MSA2MjguMDY3QzYzNy45ODEgNTM3LjMyNSA3NzQuNjg5
      IDQ5OC43MDUgODM2LjY2NiA0MTIuOTE5IiBmaWxsPSIjZTBmMjIyIiBmaWxsLXJ1bGU9Im5vbnpl
      cm8iIG9wYWNpdHk9IjEiIHN0cm9rZT0ibm9uZSIgdmVjdG9ybmF0b3I6bGF5ZXJOYW1lPSJwYXRo
      Ii8+CjwvZz4KPC9nPgo8ZyBvcGFjaXR5PSIxIiB2ZWN0b3JuYXRvcjpsYXllck5hbWU9Ikdyb3Vw
      IDEzIj4KPHBhdGggZD0iTTQzNS4xMTMgNDQ4LjQxM0M0MzUuMTEzIDM3NS43MjMgNDkzLjc5MyAy
      NjguNjkyIDUxMS4yMDkgMjY4LjY5MkM1MjguNjI1IDI2OC42OTIgNTg4Ljg3MyAzNzAuOTU3IDU4
      OC44NzMgNDQzLjY0NkM1ODguODczIDUxNi4zMzYgNTMyLjc4NSA2MDAuNzc3IDUxMS4yMDkgNjAw
      Ljc3N0M0ODkuNjMzIDYwMC43NzcgNDM1LjExMyA1MjEuMTAzIDQzNS4xMTMgNDQ4LjQxM1oiIGZp
      bGw9InVybCgjTGluZWFyR3JhZGllbnQpIiBmaWxsLXJ1bGU9Im5vbnplcm8iIG9wYWNpdHk9IjEi
      IHN0cm9rZT0iIzMzMzEyYyIgc3Ryb2tlLWxpbmVjYXA9ImJ1dHQiIHN0cm9rZS1saW5lam9pbj0i
      cm91bmQiIHN0cm9rZS13aWR0aD0iMjQuNDgxOSIgdmVjdG9ybmF0b3I6bGF5ZXJOYW1lPSJPdmFs
      IDEiLz4KPHBhdGggZD0iTTQzOS4yMzMgMjY4LjY5MkM0MzkuMjMzIDI2OC42OTIgNDQxLjE1MiAx
      OTUuOTMzIDUxMS45OTMgMTk1LjkzM0M1ODIuODM0IDE5NS45MzMgNTg0Ljc1MiAyNjguNjkyIDU4
      NC43NTIgMjY4LjY5Mkw0MzkuMjMzIDI2OC42OTJaIiBmaWxsPSIjZjNjNjIyIiBmaWxsLXJ1bGU9
      Im5vbnplcm8iIG9wYWNpdHk9IjEiIHN0cm9rZT0iIzMzMzEyYyIgc3Ryb2tlLWxpbmVjYXA9ImJ1
      dHQiIHN0cm9rZS1saW5lam9pbj0icm91bmQiIHN0cm9rZS13aWR0aD0iMjQuNDgxOSIgdmVjdG9y
      bmF0b3I6bGF5ZXJOYW1lPSJPdmFsIDIiLz4KPHBhdGggZD0iTTQ4MC4xODggMTk1LjkzM0M0ODAu
      MTg4IDE5NS45MzMgNDY3LjUxOCAxNjYuMzQ1IDQ0Mi4zMjQgMTc1LjU1OCIgZmlsbD0ibm9uZSIg
      b3BhY2l0eT0iMSIgc3Ryb2tlPSIjMzMzMTJjIiBzdHJva2UtbGluZWNhcD0icm91bmQiIHN0cm9r
      ZS1saW5lam9pbj0icm91bmQiIHN0cm9rZS13aWR0aD0iMjQuNDgxOSIgdmVjdG9ybmF0b3I6bGF5
      ZXJOYW1lPSJDdXJ2ZSAyIi8+CjxwYXRoIGQ9Ik01NDUuMzM3IDE5NS45MzNDNTQ1LjMzNyAxOTUu
      OTMzIDU1OC4wMDYgMTY2LjM0NSA1ODMuMjAxIDE3NS41NTgiIGZpbGw9Im5vbmUiIG9wYWNpdHk9
      IjEiIHN0cm9rZT0iIzMzMzEyYyIgc3Ryb2tlLWxpbmVjYXA9InJvdW5kIiBzdHJva2UtbGluZWpv
      aW49InJvdW5kIiBzdHJva2Utd2lkdGg9IjI0LjQ4MTkiIHZlY3Rvcm5hdG9yOmxheWVyTmFtZT0i
      Q3VydmUgMyIvPgo8ZyBvcGFjaXR5PSIxIiB2ZWN0b3JuYXRvcjpsYXllck5hbWU9Ikdyb3VwIDIi
      Pgo8dXNlIGZpbGw9Im5vbmUiIG9wYWNpdHk9IjEiIHN0cm9rZT0iI2YyYWMyMiIgc3Ryb2tlLWxp
      bmVjYXA9ImJ1dHQiIHN0cm9rZS1saW5lam9pbj0icm91bmQiIHN0cm9rZS13aWR0aD0iMjQuNDgx
      OSIgdmVjdG9ybmF0b3I6bGF5ZXJOYW1lPSJPdmFsIDUiIHhsaW5rOmhyZWY9IiNGaWxsIi8+Cjxj
      bGlwUGF0aCBjbGlwLXJ1bGU9Im5vbnplcm8iIGlkPSJDbGlwUGF0aCI+Cjx1c2UgeGxpbms6aHJl
      Zj0iI0ZpbGwiLz4KPC9jbGlwUGF0aD4KPGcgY2xpcC1wYXRoPSJ1cmwoI0NsaXBQYXRoKSI+Cjxw
      YXRoIGQ9Ik00MzUuMTEzIDQyNS4yMzhDNDM1LjExMyA0MjUuMjM4IDQ3NC4yMTIgNDM0LjY2MyA1
      MTIgNDM0LjczNUM1NDkuNzg4IDQzNC44MDcgNTg4Ljg3MyA0MjUuNzg1IDU4OC44NzMgNDI1Ljc4
      NSIgZmlsbD0ibm9uZSIgb3BhY2l0eT0iMSIgc3Ryb2tlPSIjZjJkZTIyIiBzdHJva2UtbGluZWNh
      cD0iYnV0dCIgc3Ryb2tlLWxpbmVqb2luPSJtaXRlciIgc3Ryb2tlLXdpZHRoPSIyNC40ODE5IiB2
      ZWN0b3JuYXRvcjpsYXllck5hbWU9IkN1cnZlIDQiLz4KPC9nPgo8L2c+CjxnIG9wYWNpdHk9IjEi
      IHZlY3Rvcm5hdG9yOmxheWVyTmFtZT0iR3JvdXAgMyI+Cjx1c2UgZmlsbD0ibm9uZSIgb3BhY2l0
      eT0iMSIgc3Ryb2tlPSIjZjNjNjIyIiBzdHJva2UtbGluZWNhcD0iYnV0dCIgc3Ryb2tlLWxpbmVq
      b2luPSJyb3VuZCIgc3Ryb2tlLXdpZHRoPSIyNC40ODE5IiB2ZWN0b3JuYXRvcjpsYXllck5hbWU9
      Ik92YWwgNCIgeGxpbms6aHJlZj0iI0ZpbGxfMiIvPgo8Y2xpcFBhdGggY2xpcC1ydWxlPSJub256
      ZXJvIiBpZD0iQ2xpcFBhdGhfMiI+Cjx1c2UgeGxpbms6aHJlZj0iI0ZpbGxfMiIvPgo8L2NsaXBQ
      YXRoPgo8ZyBjbGlwLXBhdGg9InVybCgjQ2xpcFBhdGhfMikiPgo8cGF0aCBkPSJNNDM5LjIzMyA0
      ODEuNjUzQzQzOS4yMzMgNDgxLjY1MyA0NzUuNjIgNDkzLjg5MiA1MTIgNDkzLjg5MkM1NDguMzgg
      NDkzLjg5MiA1ODQuNzUyIDQ4MS42NTMgNTg0Ljc1MiA0ODEuNjUzIiBmaWxsPSJub25lIiBvcGFj
      aXR5PSIxIiBzdHJva2U9IiNmM2M2MjIiIHN0cm9rZS1saW5lY2FwPSJyb3VuZCIgc3Ryb2tlLWxp
      bmVqb2luPSJtaXRlciIgc3Ryb2tlLXdpZHRoPSIyNC40ODE5IiB2ZWN0b3JuYXRvcjpsYXllck5h
      bWU9IkN1cnZlIDUiLz4KPC9nPgo8L2c+CjxnIG9wYWNpdHk9IjEiIHZlY3Rvcm5hdG9yOmxheWVy
      TmFtZT0iR3JvdXAgNCI+Cjx1c2UgZmlsbD0ibm9uZSIgb3BhY2l0eT0iMSIgc3Ryb2tlPSIjZjJk
      ZTIyIiBzdHJva2UtbGluZWNhcD0iYnV0dCIgc3Ryb2tlLWxpbmVqb2luPSJyb3VuZCIgc3Ryb2tl
      LXdpZHRoPSIyNC40ODE5IiB2ZWN0b3JuYXRvcjpsYXllck5hbWU9Ik92YWwgMyIgeGxpbms6aHJl
      Zj0iI0ZpbGxfMyIvPgo8Y2xpcFBhdGggY2xpcC1ydWxlPSJub256ZXJvIiBpZD0iQ2xpcFBhdGhf
      MyI+Cjx1c2UgeGxpbms6aHJlZj0iI0ZpbGxfMyIvPgo8L2NsaXBQYXRoPgo8ZyBjbGlwLXBhdGg9
      InVybCgjQ2xpcFBhdGhfMykiPgo8cGF0aCBkPSJNNDYxLjI1NiA1NDAuMTc0QzQ2MS4yNTYgNTQw
      LjE3NCA0ODcuNDU5IDU0OS41ODYgNTExLjk5MyA1NDkuNTIzQzUzNi41MjcgNTQ5LjQ2MSA1NTku
      MzkxIDUzOS45MjUgNTU5LjM5MSA1MzkuOTI1IiBmaWxsPSJub25lIiBvcGFjaXR5PSIxIiBzdHJv
      a2U9IiNmMmRlMjIiIHN0cm9rZS1saW5lY2FwPSJzcXVhcmUiIHN0cm9rZS1saW5lam9pbj0ibWl0
      ZXIiIHN0cm9rZS13aWR0aD0iMjQuNDgxOSIgdmVjdG9ybmF0b3I6bGF5ZXJOYW1lPSJDdXJ2ZSA2
      Ii8+CjwvZz4KPC9nPgo8ZyBvcGFjaXR5PSIxIiB2ZWN0b3JuYXRvcjpsYXllck5hbWU9Ikdyb3Vw
      IDEiPgo8dXNlIGZpbGw9Im5vbmUiIG9wYWNpdHk9IjEiIHN0cm9rZT0iI2YzYzYyMiIgc3Ryb2tl
      LWxpbmVjYXA9ImJ1dHQiIHN0cm9rZS1saW5lam9pbj0ibWl0ZXIiIHN0cm9rZS13aWR0aD0iMjQu
      NDgxOSIgdmVjdG9ybmF0b3I6bGF5ZXJOYW1lPSJDdXJ2ZSA3IiB4bGluazpocmVmPSIjRmlsbF80
      Ii8+CjxjbGlwUGF0aCBjbGlwLXJ1bGU9Im5vbnplcm8iIGlkPSJDbGlwUGF0aF80Ij4KPHVzZSB4
      bGluazpocmVmPSIjRmlsbF80Ii8+CjwvY2xpcFBhdGg+CjxnIGNsaXAtcGF0aD0idXJsKCNDbGlw
      UGF0aF80KSI+CjxwYXRoIGQ9Ik00MzUuMTEzIDQ0OC40MTNDNDM1LjExMyAzNzUuNzIzIDQ5My43
      OTMgMjY4LjY5MiA1MTEuMjA5IDI2OC42OTJDNTI4LjYyNSAyNjguNjkyIDU4OC44NzMgMzcwLjk1
      NyA1ODguODczIDQ0My42NDZDNTg4Ljg3MyA1MTYuMzM2IDUzMi43ODUgNjAwLjc3NyA1MTEuMjA5
      IDYwMC43NzdDNDg5LjYzMyA2MDAuNzc3IDQzNS4xMTMgNTIxLjEwMyA0MzUuMTEzIDQ0OC40MTNa
      IiBmaWxsPSJub25lIiBvcGFjaXR5PSIxIiBzdHJva2U9IiNmM2M2MjIiIHN0cm9rZS1saW5lY2Fw
      PSJidXR0IiBzdHJva2UtbGluZWpvaW49InJvdW5kIiBzdHJva2Utd2lkdGg9IjI0LjQ4MTkiIHZl
      Y3Rvcm5hdG9yOmxheWVyTmFtZT0iT3ZhbCA0Ii8+CjwvZz4KPC9nPgo8cGF0aCBkPSJNNDM1LjEx
      MyA0NDguNDEzQzQzNS4xMTMgMzc1LjcyMyA0OTMuNzkzIDI2OC42OTIgNTExLjIwOSAyNjguNjky
      QzUyOC42MjUgMjY4LjY5MiA1ODguODczIDM3MC45NTcgNTg4Ljg3MyA0NDMuNjQ2QzU4OC44NzMg
      NTE2LjMzNiA1MzIuNzg1IDYwMC43NzcgNTExLjIwOSA2MDAuNzc3QzQ4OS42MzMgNjAwLjc3NyA0
      MzUuMTEzIDUyMS4xMDMgNDM1LjExMyA0NDguNDEzWiIgZmlsbD0ibm9uZSIgb3BhY2l0eT0iMSIg
      c3Ryb2tlPSIjMzMzMTJjIiBzdHJva2UtbGluZWNhcD0iYnV0dCIgc3Ryb2tlLWxpbmVqb2luPSJy
      b3VuZCIgc3Ryb2tlLXdpZHRoPSIyNC40ODE5IiB2ZWN0b3JuYXRvcjpsYXllck5hbWU9Ik92YWwg
      MyIvPgo8cGF0aCBkPSJNNDkwLjQ1MyAyNjkuNDQ2QzQ1MC4xMjUgMjY5LjgwMyAzNjEuNTgxIDI4
      NS40MjggMjk4LjI2OSAzMjUuNTU2QzE5NS4wNDcgMzkwLjk3OCAyNjQuMjI0IDQ2OS4wODkgMzI2
      LjIxMSA0NjguMjI5QzQyMi4xODYgNDY2Ljg5NyA1MTEuOTg5IDMwMC4yNjIgNTExLjk4OSAyNzMu
      ODU2QzUxMS45ODkgMjcyLjExMiA1MDkuMTIgMjcwLjgzOSA1MDMuOTYxIDI3MC4xMkM1MDAuNDU1
      IDI2OS42MzEgNDk1Ljg5MiAyNjkuMzk4IDQ5MC40NTMgMjY5LjQ0NlpNNTExLjk4OSAyNzMuODU2
      QzUxMS45ODkgMzAwLjI2MiA2MDEuNzkyIDQ2Ni44OTcgNjk3Ljc2NyA0NjguMjI5Qzc1OS43NTQg
      NDY5LjA4OSA4MjguOTYzIDM5MC45NzggNzI1Ljc0MSAzMjUuNTU2QzY1NC4yMzkgMjgwLjIzNyA1
      NTAuNTA5IDI2Ni4xOTIgNTIwLjQ0NSAyNzAuMDc2QzUxNS4wMTYgMjcwLjc3NyA1MTEuOTg5IDI3
      Mi4wNjQgNTExLjk4OSAyNzMuODU2WiIgZmlsbD0iI2ZmZmZmZiIgZmlsbC1ydWxlPSJub256ZXJv
      IiBvcGFjaXR5PSIxIiBzdHJva2U9IiMzMzMxMmMiIHN0cm9rZS1saW5lY2FwPSJidXR0IiBzdHJv
      a2UtbGluZWpvaW49InJvdW5kIiBzdHJva2Utd2lkdGg9IjI0LjQ4MTkiIHZlY3Rvcm5hdG9yOmxh
      eWVyTmFtZT0iQ3VydmUgMSIvPgo8L2c+CjxnIG9wYWNpdHk9IjEiIHZlY3Rvcm5hdG9yOmxheWVy
      TmFtZT0iR3JvdXAgMTQiPgo8cGF0aCBkPSJNMTU0LjkxOSA5MjQuNTMzQzE0NS4zOTQgOTI0LjUz
      MyAxMzcuMTYxIDkyMi41MTcgMTMwLjIyMSA5MTguNDg1QzEyMy4yOCA5MTQuNDU0IDExNy45Njkg
      OTA4LjI2NCAxMTQuMjg2IDg5OS45MThDMTEwLjYwMyA4OTEuNTcxIDEwOC43NjEgODgwLjk5MiAx
      MDguNzYxIDg2OC4xODJDMTA4Ljc2MSA4NTUuMzQzIDExMC42ODQgODQ0Ljc4NCAxMTQuNTMxIDgz
      Ni41MDZDMTE4LjM3NyA4MjguMjI4IDEyMy43ODQgODIyLjA2IDEzMC43NTEgODE4LjAwMkMxMzcu
      NzE4IDgxMy45NDQgMTQ1Ljc3NCA4MTEuOTE0IDE1NC45MTkgODExLjkxNEMxNjUuMjY1IDgxMS45
      MTQgMTc0LjU1MSA4MTQuMjIyIDE4Mi43NzggODE4LjgzN0MxOTEuMDA1IDgyMy40NTIgMTk3LjUy
      IDgyOS45NjcgMjAyLjMyNCA4MzguMzgxQzIwNy4xMjggODQ2Ljc5NiAyMDkuNTMgODU2LjczIDIw
      OS41MyA4NjguMTgyQzIwOS41MyA4NzkuNjM1IDIwNy4xMjggODg5LjU2OSAyMDIuMzI0IDg5Ny45
      ODNDMTk3LjUyIDkwNi4zOTggMTkxLjAwNSA5MTIuOTI3IDE4Mi43NzggOTE3LjU2OUMxNzQuNTUx
      IDkyMi4yMTIgMTY1LjI2NSA5MjQuNTMzIDE1NC45MTkgOTI0LjUzM1pNOTAuMzA5NyA5MjIuOTg3
      TDkwLjMwOTcgNzcxLjkxM0wxMjIuMDcyIDc3MS45MTNMMTIyLjA3MiA4MzUuNTcxTDEyMC4wMzYg
      ODY4LjA1OEwxMjAuNTcgOTAwLjU0OUwxMjAuNTcgOTIyLjk4N0w5MC4zMDk3IDkyMi45ODdaTTE0
      OS40NTQgODk4LjUyNkMxNTQuNzMgODk4LjUyNiAxNTkuNDYzIDg5Ny4zMjIgMTYzLjY1MiA4OTQu
      OTE1QzE2Ny44NDEgODkyLjUwOCAxNzEuMTc5IDg4OS4wMDcgMTczLjY2OCA4ODQuNDEyQzE3Ni4x
      NTcgODc5LjgxNyAxNzcuNDAxIDg3NC40MDcgMTc3LjQwMSA4NjguMTgyQzE3Ny40MDEgODYxLjgy
      MiAxNzYuMTU3IDg1Ni4zOTEgMTczLjY2OCA4NTEuODkxQzE3MS4xNzkgODQ3LjM5IDE2Ny44NDEg
      ODQzLjkzNyAxNjMuNjUyIDg0MS41MjlDMTU5LjQ2MyA4MzkuMTIyIDE1NC43MyA4MzcuOTE5IDE0
      OS40NTQgODM3LjkxOUMxNDQuMTc3IDgzNy45MTkgMTM5LjQ0NCA4MzkuMTIyIDEzNS4yNTQgODQx
      LjUyOUMxMzEuMDY0IDg0My45MzcgMTI3LjcyNSA4NDcuMzkgMTI1LjIzNiA4NTEuODkxQzEyMi43
      NDcgODU2LjM5MSAxMjEuNTAzIDg2MS44MjIgMTIxLjUwMyA4NjguMTgyQzEyMS41MDMgODc0LjQw
      NyAxMjIuNzQ3IDg3OS44MTcgMTI1LjIzNiA4ODQuNDEyQzEyNy43MjUgODg5LjAwNyAxMzEuMDY0
      IDg5Mi41MDggMTM1LjI1NCA4OTQuOTE1QzEzOS40NDQgODk3LjMyMiAxNDQuMTc3IDg5OC41MjYg
      MTQ5LjQ1NCA4OTguNTI2WiIgZmlsbD0iI2YzYzYyMiIgZmlsbC1ydWxlPSJub256ZXJvIiBvcGFj
      aXR5PSIxIiBzdHJva2U9Im5vbmUiLz4KPHBhdGggZD0iTTI5NS40NzYgOTI0LjUzM0MyODYuMzMx
      IDkyNC41MzMgMjc4LjI3NSA5MjIuNTA0IDI3MS4zMDggOTE4LjQ0NkMyNjQuMzQxIDkxNC4zODcg
      MjU4LjkzNCA5MDguMTk4IDI1NS4wODggODk5Ljg3OEMyNTEuMjQyIDg5MS41NTggMjQ5LjMxOSA4
      ODEuMDE5IDI0OS4zMTkgODY4LjI2MkMyNDkuMzE5IDg1NS4zMTYgMjUxLjE2IDg0NC43MDQgMjU0
      Ljg0MyA4MzYuNDI1QzI1OC41MjYgODI4LjE0NiAyNjMuODM4IDgyMS45OTEgMjcwLjc3OCA4MTcu
      OTYxQzI3Ny43MTkgODEzLjkzIDI4NS45NTEgODExLjkxNCAyOTUuNDc2IDgxMS45MTRDMzA1Ljgy
      MiA4MTEuOTE0IDMxNS4xMDggODE0LjIzNSAzMjMuMzM1IDgxOC44NzdDMzMxLjU2MiA4MjMuNTE4
      IDMzOC4wNzcgODMwLjA0NiAzNDIuODgxIDgzOC40NjFDMzQ3LjY4NSA4NDYuODc2IDM1MC4wODcg
      ODU2LjgwOSAzNTAuMDg3IDg2OC4yNjJDMzUwLjA4NyA4NzkuNzE3IDM0Ny42ODUgODg5LjY1MSAz
      NDIuODgxIDg5OC4wNjZDMzM4LjA3NyA5MDYuNDgxIDMzMS41NjIgOTEyLjk5NSAzMjMuMzM1IDkx
      Ny42MUMzMTUuMTA4IDkyMi4yMjUgMzA1LjgyMiA5MjQuNTMzIDI5NS40NzYgOTI0LjUzM1pNMjMw
      Ljg2NyA5NjIuNDg2TDIzMC44NjcgODEzLjQ1N0wyNjEuMTI4IDgxMy40NTdMMjYxLjEyOCA4MzUu
      ODk1TDI2MC41OTMgODY4LjM4NkwyNjIuNjI5IDkwMC44NzdMMjYyLjYyOSA5NjIuNDg2TDIzMC44
      NjcgOTYyLjQ4NlpNMjkwLjAxMSA4OTguNTI2QzI5NS4yODggODk4LjUyNiAzMDAuMDIgODk3LjMy
      MiAzMDQuMjA5IDg5NC45MTVDMzA4LjM5OCA4OTIuNTA4IDMxMS43MzYgODg5LjAyIDMxNC4yMjUg
      ODg0LjQ1MkMzMTYuNzE0IDg3OS44ODMgMzE3Ljk1OSA4NzQuNDg3IDMxNy45NTkgODY4LjI2MkMz
      MTcuOTU5IDg2MS45MDEgMzE2LjcxNCA4NTYuNDU4IDMxNC4yMjUgODUxLjkzMUMzMTEuNzM2IDg0
      Ny40MDQgMzA4LjM5OCA4NDMuOTM3IDMwNC4yMDkgODQxLjUyOUMzMDAuMDIgODM5LjEyMiAyOTUu
      Mjg4IDgzNy45MTkgMjkwLjAxMSA4MzcuOTE5QzI4NC43MzQgODM3LjkxOSAyODAuMDAxIDgzOS4x
      MjIgMjc1LjgxMSA4NDEuNTI5QzI3MS42MjEgODQzLjkzNyAyNjguMjgyIDg0Ny40MDQgMjY1Ljc5
      MyA4NTEuOTMxQzI2My4zMDQgODU2LjQ1OCAyNjIuMDYgODYxLjkwMSAyNjIuMDYgODY4LjI2MkMy
      NjIuMDYgODc0LjQ4NyAyNjMuMzA0IDg3OS44ODMgMjY1Ljc5MyA4ODQuNDUyQzI2OC4yODIgODg5
      LjAyIDI3MS42MjEgODkyLjUwOCAyNzUuODExIDg5NC45MTVDMjgwLjAwMSA4OTcuMzIyIDI4NC43
      MzQgODk4LjUyNiAyOTAuMDExIDg5OC41MjZaIiBmaWxsPSIjZjNjNjIyIiBmaWxsLXJ1bGU9Im5v
      bnplcm8iIG9wYWNpdHk9IjEiIHN0cm9rZT0ibm9uZSIvPgo8cGF0aCBkPSJNMzc1LjI4NiA5MjIu
      OTg3TDM3NS4yODYgODEwLjk3QzM3NS4yODYgNzk4LjYzIDM3OC45NDEgNzg4Ljc3OCAzODYuMjQ5
      IDc4MS40MTRDMzkzLjU1OCA3NzQuMDQ5IDQwNC4wMDYgNzcwLjM2NiA0MTcuNTk1IDc3MC4zNjZD
      NDIyLjE1MiA3NzAuMzY2IDQyNi41ODEgNzcwLjgyOCA0MzAuODggNzcxLjc1MkM0MzUuMTc5IDc3
      Mi42NzYgNDM4LjgyIDc3NC4xMjkgNDQxLjgwNCA3NzYuMTEyTDQzMy41MTQgNzk5LjExQzQzMS43
      NzUgNzk3LjkzOSA0MjkuNzk4IDc5NyA0MjcuNTgyIDc5Ni4yOTNDNDI1LjM2NyA3OTUuNTg1IDQy
      My4wNjMgNzk1LjIzMiA0MjAuNjcxIDc5NS4yMzJDNDE2LjAyMiA3OTUuMjMyIDQxMi40MzMgNzk2
      LjU1NyA0MDkuOTA1IDc5OS4yMDhDNDA3LjM3NyA4MDEuODU5IDQwNi4xMTMgODA1Ljg3NCA0MDYu
      MTEzIDgxMS4yNTNMNDA2LjExMyA4MjEuNDYyTDQwNy4wNDkgODM1LjExNkw0MDcuMDQ5IDkyMi45
      ODdMMzc1LjI4NiA5MjIuOTg3Wk0zNTguMjk1IDg0MC4yNkwzNTguMjk1IDgxNS44ODJMNDM0LjI3
      NCA4MTUuODgyTDQzNC4yNzQgODQwLjI2TDM1OC4yOTUgODQwLjI2WiIgZmlsbD0iI2YzYzYyMiIg
      ZmlsbC1ydWxlPSJub256ZXJvIiBvcGFjaXR5PSIxIiBzdHJva2U9Im5vbmUiLz4KPC9nPgo8ZyBv
      cGFjaXR5PSIxIiB2ZWN0b3JuYXRvcjpsYXllck5hbWU9Ikdyb3VwIDE1Ij4KPHBhdGggZD0iTTYy
      Mi45MDYgODExLjkxNEM2MzEuNTY4IDgxMS45MTQgNjM5LjI1OCA4MTMuNjI0IDY0NS45NzcgODE3
      LjA0NEM2NTIuNjk2IDgyMC40NjQgNjU3Ljk2OSA4MjUuNzM3IDY2MS43OTYgODMyLjg2MkM2NjUu
      NjIzIDgzOS45ODcgNjY3LjUzNyA4NDkuMTQgNjY3LjUzNyA4NjAuMzIxTDY2Ny41MzcgOTIyLjk4
      N0w2MzUuNzc1IDkyMi45ODdMNjM1Ljc3NSA4NjUuMDY4QzYzNS43NzUgODU2LjI2MiA2MzMuOTQ1
      IDg0OS43NjUgNjMwLjI4NyA4NDUuNTc4QzYyNi42MjggODQxLjM5IDYyMS41MzMgODM5LjI5NiA2
      MTUuMDAxIDgzOS4yOTZDNjEwLjMyIDgzOS4yOTYgNjA2LjE1NyA4NDAuMzQzIDYwMi41MTEgODQy
      LjQzOEM1OTguODY1IDg0NC41MzIgNTk2LjAyOSA4NDcuNjczIDU5NC4wMDMgODUxLjg2MUM1OTEu
      OTc2IDg1Ni4wNDggNTkwLjk2MyA4NjEuNDMyIDU5MC45NjMgODY4LjAxMUw1OTAuOTYzIDkyMi45
      ODdMNTU5LjE5NyA5MjIuOTg3TDU1OS4xOTcgODY1LjA2OEM1NTkuMTk3IDg1Ni4yNjIgNTU3LjM5
      NSA4NDkuNzY1IDU1My43OTEgODQ1LjU3OEM1NTAuMTg2IDg0MS4zOSA1NDUuMDY0IDgzOS4yOTYg
      NTM4LjQyMyA4MzkuMjk2QzUzMy43NDUgODM5LjI5NiA1MjkuNTgyIDg0MC4zNDMgNTI1LjkzNSA4
      NDIuNDM4QzUyMi4yODggODQ0LjUzMiA1MTkuNDUyIDg0Ny42NzMgNTE3LjQyNSA4NTEuODYxQzUx
      NS4zOTkgODU2LjA0OCA1MTQuMzg1IDg2MS40MzIgNTE0LjM4NSA4NjguMDExTDUxNC4zODUgOTIy
      Ljk4N0w0ODIuNjIzIDkyMi45ODdMNDgyLjYyMyA4MTMuNDU3TDUxMi44ODQgODEzLjQ1N0w1MTIu
      ODg0IDg0My4zMzZMNTA3LjExOSA4MzQuNjIzQzUxMC45MTggODI3LjE4OSA1MTYuMzI1IDgyMS41
      NDYgNTIzLjM0MiA4MTcuNjkzQzUzMC4zNTkgODEzLjg0MSA1MzguMzM0IDgxMS45MTQgNTQ3LjI2
      NyA4MTEuOTE0QzU1Ny4yODYgODExLjkxNCA1NjYuMDYzIDgxNC40MzkgNTczLjU5NiA4MTkuNDg4
      QzU4MS4xMjkgODI0LjUzNiA1ODYuMTQ0IDgzMi4zMTIgNTg4LjY0IDg0Mi44MTVMNTc3LjQyIDgz
      OS43MTZDNTgxLjA4MSA4MzEuMjI0IDU4Ni45MzYgODI0LjQ2NyA1OTQuOTg3IDgxOS40NDZDNjAz
      LjAzOCA4MTQuNDI1IDYxMi4zNDQgODExLjkxNCA2MjIuOTA2IDgxMS45MTRaIiBmaWxsPSIjOTk5
      OTk5IiBmaWxsLXJ1bGU9Im5vbnplcm8iIG9wYWNpdHk9IjEiIHN0cm9rZT0ibm9uZSIvPgo8cGF0
      aCBkPSJNNzYzLjIzOCA5MjIuOTg3TDc2My4yMzggOTAxLjY0TDc2MS4zMzMgODk2LjgzNkw3NjEu
      MzMzIDg1OC42MzhDNzYxLjMzMyA4NTEuODE2IDc1OS4yNiA4NDYuNTI5IDc1NS4xMTUgODQyLjc3
      OEM3NTAuOTY5IDgzOS4wMjcgNzQ0LjU5MSA4MzcuMTUyIDczNS45ODEgODM3LjE1MkM3MzAuMjIg
      ODM3LjE1MiA3MjQuNTE2IDgzOC4wNTUgNzE4Ljg2NyA4MzkuODYxQzcxMy4yMTggODQxLjY2NyA3
      MDguMzk3IDg0NC4xMzIgNzA0LjQwMyA4NDcuMjU2TDY5My4wNjIgODI1LjE1MkM2OTkuMDg1IDgy
      MC44MzQgNzA2LjI5NiA4MTcuNTQ4IDcxNC42OTQgODE1LjI5NUM3MjMuMDkzIDgxMy4wNDEgNzMx
      LjYzNiA4MTEuOTE0IDc0MC4zMjMgODExLjkxNEM3NTcuMDg3IDgxMS45MTQgNzcwLjA3MyA4MTUu
      ODQyIDc3OS4yODIgODIzLjY5NkM3ODguNDkgODMxLjU1MSA3OTMuMDk1IDg0My43OTMgNzkzLjA5
      NSA4NjAuNDIzTDc5My4wOTUgOTIyLjk4N0w3NjMuMjM4IDkyMi45ODdaTTcyOS45NTggOTI0LjUz
      M0M3MjEuNDM5IDkyNC41MzMgNzE0LjEyNSA5MjMuMDk1IDcwOC4wMTcgOTIwLjIxOEM3MDEuOTA5
      IDkxNy4zNDEgNjk3LjIzMiA5MTMuMzkyIDY5My45ODcgOTA4LjM3QzY5MC43NDIgOTAzLjM0OSA2
      ODkuMTIgODk3LjY5IDY4OS4xMiA4OTEuMzkzQzY4OS4xMiA4ODQuOTM3IDY5MC43MDYgODc5LjI1
      OSA2OTMuODc5IDg3NC4zNTlDNjk3LjA1MiA4NjkuNDU5IDcwMi4wOTggODY1LjYxNyA3MDkuMDE3
      IDg2Mi44MzNDNzE1LjkzNyA4NjAuMDQ5IDcyNC45NjEgODU4LjY1OCA3MzYuMDg5IDg1OC42NThM
      NzY1LjA3NCA4NTguNjU4TDc2NS4wNzQgODc3LjE2Nkw3MzkuNjExIDg3Ny4xNjZDNzMyLjEwMyA4
      NzcuMTY2IDcyNi45NjMgODc4LjM3NyA3MjQuMTkxIDg4MC43OThDNzIxLjQxOSA4ODMuMjE5IDcy
      MC4wMzMgODg2LjMxOCA3MjAuMDMzIDg5MC4wOTVDNzIwLjAzMyA4OTQuMDY2IDcyMS42MTEgODk3
      LjI0NyA3MjQuNzY3IDg5OS42NDFDNzI3LjkyMiA5MDIuMDM0IDczMi4yNjIgOTAzLjIzMSA3Mzcu
      Nzg0IDkwMy4yMzFDNzQzLjExOCA5MDMuMjMxIDc0Ny45MDcgOTAxLjk5MyA3NTIuMTUxIDg5OS41
      MThDNzU2LjM5NSA4OTcuMDQzIDc1OS40NTYgODkzLjMxOCA3NjEuMzMzIDg4OC4zNDJMNzY2LjEz
      IDkwMy4wOTFDNzYzLjg3NSA5MTAuMDYgNzU5LjY5MyA5MTUuMzc2IDc1My41ODEgOTE5LjAzOUM3
      NDcuNDcgOTIyLjcwMiA3MzkuNTk2IDkyNC41MzMgNzI5Ljk1OCA5MjQuNTMzWiIgZmlsbD0iIzk5
      OTk5OSIgZmlsbC1ydWxlPSJub256ZXJvIiBvcGFjaXR5PSIxIiBzdHJva2U9Im5vbmUiLz4KPHBh
      dGggZD0iTTg4OC4yMDcgODExLjkxNEM4OTYuOTIyIDgxMS45MTQgOTA0LjY5OSA4MTMuNjI0IDkx
      MS41NCA4MTcuMDQ0QzkxOC4zODEgODIwLjQ2NCA5MjMuNzgzIDgyNS43MzcgOTI3Ljc0NiA4MzIu
      ODYyQzkzMS43MDkgODM5Ljk4NyA5MzMuNjkgODQ5LjE0IDkzMy42OSA4NjAuMzIxTDkzMy42OSA5
      MjIuOTg3TDkwMS45MjggOTIyLjk4N0w5MDEuOTI4IDg2NS4wNjhDOTAxLjkyOCA4NTYuMjYyIDg5
      OS45OSA4NDkuNzY1IDg5Ni4xMTMgODQ1LjU3OEM4OTIuMjM2IDg0MS4zOSA4ODYuODAxIDgzOS4y
      OTYgODc5LjgwOCA4MzkuMjk2Qzg3NC43MiA4MzkuMjk2IDg3MC4xNzcgODQwLjM1NiA4NjYuMTgg
      ODQyLjQ3N0M4NjIuMTgyIDg0NC41OTggODU5LjA3NSA4NDcuODIgODU2Ljg1OCA4NTIuMTQyQzg1
      NC42NDIgODU2LjQ2NSA4NTMuNTM0IDg2Mi4wMjMgODUzLjUzNCA4NjguODE5TDg1My41MzQgOTIy
      Ljk4N0w4MjEuNzcyIDkyMi45ODdMODIxLjc3MiA4MTMuNDU3TDg1Mi4wMzIgODEzLjQ1N0w4NTIu
      MDMyIDg0My44MjNMODQ2LjM0NyA4MzQuNzAyQzg1MC4yODEgODI3LjI3MSA4NTUuOTA3IDgyMS42
      MTUgODYzLjIyMyA4MTcuNzM1Qzg3MC41MzkgODEzLjg1NSA4NzguODY3IDgxMS45MTQgODg4LjIw
      NyA4MTEuOTE0WiIgZmlsbD0iIzk5OTk5OSIgZmlsbC1ydWxlPSJub256ZXJvIiBvcGFjaXR5PSIx
      IiBzdHJva2U9Im5vbmUiLz4KPC9nPgo8L2c+Cjwvc3ZnPgo=
    mediatype: image/svg+xml
  install:
    spec:
      clusterPermissions:
      - rules:
        - apiGroups:
          - apps
          resources:
          - daemonsets
          verbs:
          - create
          - delete
          - get
          - list
          - patch
          - update
          - watch
        - apiGroups:
          - bpfman.io
          resources:
          - bpfapplications
          verbs:
          - create
          - delete
          - get
          - list
          - patch
          - update
          - watch
        - apiGroups:
          - bpfman.io
          resources:
          - bpfapplications/finalizers
          verbs:
          - update
        - apiGroups:
          - bpfman.io
          resources:
          - bpfapplications/status
          verbs:
          - get
          - patch
          - update
        - apiGroups:
          - bpfman.io
          resources:
          - bpfprograms
          verbs:
          - get
          - list
          - watch
        - apiGroups:
          - bpfman.io
          resources:
          - configmaps/finalizers
          verbs:
          - update
        - apiGroups:
          - bpfman.io
          resources:
          - fentryprograms
          verbs:
          - create
          - delete
          - get
          - list
          - patch
          - update
          - watch
        - apiGroups:
          - bpfman.io
          resources:
          - fentryprograms/finalizers
          verbs:
          - update
        - apiGroups:
          - bpfman.io
          resources:
          - fentryprograms/status
          verbs:
          - get
          - patch
          - update
        - apiGroups:
          - bpfman.io
          resources:
          - fexitprograms
          verbs:
          - create
          - delete
          - get
          - list
          - patch
          - update
          - watch
        - apiGroups:
          - bpfman.io
          resources:
          - fexitprograms/finalizers
          verbs:
          - update
        - apiGroups:
          - bpfman.io
          resources:
          - fexitprograms/status
          verbs:
          - get
          - patch
          - update
        - apiGroups:
          - bpfman.io
          resources:
          - kprobeprograms
          verbs:
          - create
          - delete
          - get
          - list
          - patch
          - update
          - watch
        - apiGroups:
          - bpfman.io
          resources:
          - kprobeprograms/finalizers
          verbs:
          - update
        - apiGroups:
          - bpfman.io
          resources:
          - kprobeprograms/status
          verbs:
          - get
          - patch
          - update
        - apiGroups:
          - bpfman.io
          resources:
          - tcprograms
          verbs:
          - create
          - delete
          - get
          - list
          - patch
          - update
          - watch
        - apiGroups:
          - bpfman.io
          resources:
          - tcprograms/finalizers
          verbs:
          - update
        - apiGroups:
          - bpfman.io
          resources:
          - tcprograms/status
          verbs:
          - get
          - patch
          - update
        - apiGroups:
          - bpfman.io
          resources:
          - tcxprograms
          verbs:
          - create
          - delete
          - get
          - list
          - patch
          - update
          - watch
        - apiGroups:
          - bpfman.io
          resources:
          - tcxprograms/finalizers
          verbs:
          - update
        - apiGroups:
          - bpfman.io
          resources:
          - tcxprograms/status
          verbs:
          - get
          - patch
          - update
        - apiGroups:
          - bpfman.io
          resources:
          - tracepointprograms
          verbs:
          - create
          - delete
          - get
          - list
          - patch
          - update
          - watch
        - apiGroups:
          - bpfman.io
          resources:
          - tracepointprograms/finalizers
          verbs:
          - update
        - apiGroups:
          - bpfman.io
          resources:
          - tracepointprograms/status
          verbs:
          - get
          - patch
          - update
        - apiGroups:
          - bpfman.io
          resources:
          - uprobeprograms
          verbs:
          - create
          - delete
          - get
          - list
          - patch
          - update
          - watch
        - apiGroups:
          - bpfman.io
          resources:
          - uprobeprograms/finalizers
          verbs:
          - update
        - apiGroups:
          - bpfman.io
          resources:
          - uprobeprograms/status
          verbs:
          - get
          - patch
          - update
        - apiGroups:
          - bpfman.io
          resources:
          - xdpprograms
          verbs:
          - create
          - delete
          - get
          - list
          - patch
          - update
          - watch
        - apiGroups:
          - bpfman.io
          resources:
          - xdpprograms/finalizers
          verbs:
          - update
        - apiGroups:
          - bpfman.io
          resources:
          - xdpprograms/status
          verbs:
          - get
          - patch
          - update
        - apiGroups:
          - ""
          resources:
          - configmaps
          verbs:
          - create
          - get
          - list
          - watch
        - apiGroups:
          - ""
          resources:
          - nodes
          verbs:
          - get
          - list
          - watch
        - apiGroups:
          - security.openshift.io
          resources:
          - securitycontextconstraints
          verbs:
          - create
          - delete
          - get
          - list
          - watch
        - apiGroups:
          - storage.k8s.io
          resources:
          - csidrivers
          verbs:
          - create
          - delete
          - get
          - list
          - watch
        - apiGroups:
          - authentication.k8s.io
          resources:
          - tokenreviews
          verbs:
          - create
        - apiGroups:
          - authorization.k8s.io
          resources:
          - subjectaccessreviews
          verbs:
          - create
        serviceAccountName: bpfman-operator
      deployments:
      - label:
          app.kubernetes.io/component: manager
          app.kubernetes.io/created-by: bpfman-operator
          app.kubernetes.io/instance: controller-manager
          app.kubernetes.io/managed-by: kustomize
          app.kubernetes.io/name: deployment
          app.kubernetes.io/part-of: bpfman-operator
          control-plane: controller-manager
        name: bpfman-operator
        spec:
          replicas: 1
          selector:
            matchLabels:
              control-plane: controller-manager
          strategy: {}
          template:
            metadata:
              annotations:
                kubectl.kubernetes.io/default-container: manager
              labels:
                control-plane: controller-manager
            spec:
              affinity:
                nodeAffinity:
                  requiredDuringSchedulingIgnoredDuringExecution:
                    nodeSelectorTerms:
                    - matchExpressions:
                      - key: kubernetes.io/arch
                        operator: In
                        values:
                        - amd64
                        - arm64
                        - ppc64le
                        - s390x
                      - key: kubernetes.io/os
                        operator: In
                        values:
                        - linux
              containers:
              - args:
                - --secure-listen-address=0.0.0.0:8443
                - --upstream=http://127.0.0.1:8174/
                - --logtostderr=true
                - --v=0
                image: gcr.io/kubebuilder/kube-rbac-proxy:v0.13.0
                name: kube-rbac-proxy
                ports:
                - containerPort: 8443
                  name: https
                  protocol: TCP
                resources:
                  limits:
                    cpu: 500m
                    memory: 128Mi
                  requests:
                    cpu: 5m
                    memory: 64Mi
                securityContext:
                  allowPrivilegeEscalation: false
                  capabilities:
                    drop:
                    - ALL
              - args:
                - --health-probe-bind-address=:8175
                - --metrics-bind-address=127.0.0.1:8174
                - --leader-elect
                command:
                - /bpfman-operator
                env:
                - name: GO_LOG
                  value: debug
                image: quay.io/bpfman/bpfman-operator:latest
                imagePullPolicy: IfNotPresent
                livenessProbe:
                  httpGet:
                    path: /healthz
                    port: 8175
                  initialDelaySeconds: 15
                  periodSeconds: 20
                name: bpfman-operator
                readinessProbe:
                  httpGet:
                    path: /readyz
                    port: 8175
                  initialDelaySeconds: 5
                  periodSeconds: 10
                resources:
                  limits:
                    cpu: 500m
                    memory: 128Mi
                  requests:
                    cpu: 10m
                    memory: 64Mi
                securityContext:
                  allowPrivilegeEscalation: false
                  capabilities:
                    drop:
                    - ALL
              securityContext:
                runAsNonRoot: true
              serviceAccountName: bpfman-operator
              terminationGracePeriodSeconds: 10
      permissions:
      - rules:
        - apiGroups:
          - ""
          resources:
          - configmaps
          verbs:
          - get
          - list
          - watch
          - create
          - update
          - patch
          - delete
        - apiGroups:
          - coordination.k8s.io
          resources:
          - leases
          verbs:
          - get
          - list
          - watch
          - create
          - update
          - patch
          - delete
        - apiGroups:
          - ""
          resources:
          - events
          verbs:
          - create
          - patch
        serviceAccountName: bpfman-operator
    strategy: deployment
  installModes:
  - supported: false
    type: OwnNamespace
  - supported: false
    type: SingleNamespace
  - supported: false
    type: MultiNamespace
  - supported: true
    type: AllNamespaces
  keywords:
  - ebpf
  - kubernetes
  links:
  - name: bpfman website
    url: https://bpfman.io/
  maintainers:
  - email: astoycos@redhat.com
    name: Andrew Stoycos
  - email: afredette@redhat.com
    name: Andre Fredette
  maturity: alpha
  provider:
    name: The bpfman Community
    url: https://bpfman.io/
<<<<<<< HEAD
  version: 0.5.2
=======
  version: 0.5.4
>>>>>>> ed47e2b4
<|MERGE_RESOLUTION|>--- conflicted
+++ resolved
@@ -306,13 +306,8 @@
       ]
     capabilities: Basic Install
     categories: OpenShift Optional
-<<<<<<< HEAD
-    containerImage: quay.io/bpfman/bpfman-operator:v0.0.0
-    createdAt: "2024-10-10T19:42:33Z"
-=======
     containerImage: quay.io/bpfman/bpfman-operator:latest
     createdAt: "2024-10-21T11:51:40Z"
->>>>>>> ed47e2b4
     features.operators.openshift.io/cnf: "false"
     features.operators.openshift.io/cni: "false"
     features.operators.openshift.io/csi: "true"
@@ -351,11 +346,7 @@
     operatorframework.io/arch.arm64: supported
     operatorframework.io/arch.ppc64le: supported
     operatorframework.io/arch.s390x: supported
-<<<<<<< HEAD
-  name: bpfman-operator.v0.5.2
-=======
   name: bpfman-operator.v0.5.4
->>>>>>> ed47e2b4
   namespace: placeholder
 spec:
   apiservicedefinitions: {}
@@ -1202,8 +1193,4 @@
   provider:
     name: The bpfman Community
     url: https://bpfman.io/
-<<<<<<< HEAD
-  version: 0.5.2
-=======
-  version: 0.5.4
->>>>>>> ed47e2b4
+  version: 0.5.4