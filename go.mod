--- conflicted
+++ resolved
@@ -26,12 +26,8 @@
 	github.com/containers/storage v1.57.2 // indirect
 	github.com/fxamacker/cbor/v2 v2.7.0 // indirect
 	github.com/google/btree v1.1.3 // indirect
-<<<<<<< HEAD
 	github.com/google/gnostic-models v0.6.9 // indirect
-=======
-	github.com/google/gnostic-models v0.6.8 // indirect
 	github.com/google/go-cmp v0.6.0 // indirect
->>>>>>> c28c3a44
 	github.com/klauspost/compress v1.17.11 // indirect
 	github.com/sirupsen/logrus v1.9.3 // indirect
 	github.com/vishvananda/netlink v1.1.0 // indirect
@@ -41,11 +37,8 @@
 	gopkg.in/evanphx/json-patch.v4 v4.12.0 // indirect
 	k8s.io/gengo/v2 v2.0.0-20240911193312-2b36238f13e9 // indirect
 	sigs.k8s.io/gateway-api v1.1.0 // indirect
-<<<<<<< HEAD
 	sigs.k8s.io/randfill v1.0.0 // indirect
-=======
 	sigs.k8s.io/yaml v1.4.0 // indirect
->>>>>>> c28c3a44
 )
 
 require (
